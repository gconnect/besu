--- conflicted
+++ resolved
@@ -1376,12 +1376,7 @@
     assertThat(dataStorageConfiguration.getBonsaiLimitTrieLogsEnabled()).isFalse();
     verify(mockLogger)
         .warn(
-<<<<<<< HEAD
-            "Forcing {}, since it cannot be enabled with --sync-mode={} and"
-                + " --data-storage-format={}.",
-=======
             "Forcing {}, since it cannot be enabled with --sync-mode={} and --data-storage-format={}.",
->>>>>>> 725dcf1c
             "--bonsai-limit-trie-logs-enabled=false",
             SyncMode.FULL,
             DataStorageFormat.BONSAI);
@@ -1396,14 +1391,8 @@
     assertThat(commandOutput.toString(UTF_8)).isEmpty();
     assertThat(commandErrorOutput.toString(UTF_8))
         .contains(
-<<<<<<< HEAD
-            "Cannot enable --bonsai-limit-trie-logs-enabled with --sync-mode=FULL and"
-                + " --data-storage-format=BONSAI. You must set"
-                + " --bonsai-limit-trie-logs-enabled=false or use a different sync-mode");
-=======
             "Cannot enable --bonsai-limit-trie-logs-enabled with --sync-mode=FULL and --data-storage-format=BONSAI. You must set --bonsai-limit-trie-logs-enabled=false or use a different sync-mode");
->>>>>>> 725dcf1c
-  }
+   }
 
   @Test
   public void parsesValidBonsaiHistoricalBlockLimitOption() {
