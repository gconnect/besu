/*
 * Copyright ConsenSys AG.
 *
 * Licensed under the Apache License, Version 2.0 (the "License"); you may not use this file except in compliance with
 * the License. You may obtain a copy of the License at
 *
 * http://www.apache.org/licenses/LICENSE-2.0
 *
 * Unless required by applicable law or agreed to in writing, software distributed under the License is distributed on
 * an "AS IS" BASIS, WITHOUT WARRANTIES OR CONDITIONS OF ANY KIND, either express or implied. See the License for the
 * specific language governing permissions and limitations under the License.
 *
 * SPDX-License-Identifier: Apache-2.0
 */
package org.hyperledger.besu.cli;

import static com.google.common.base.Preconditions.checkNotNull;
import static com.google.common.base.Preconditions.checkState;
import static java.nio.charset.StandardCharsets.UTF_8;
import static java.util.Arrays.asList;
import static java.util.Collections.singletonList;
import static org.hyperledger.besu.cli.DefaultCommandValues.getDefaultBesuDataPath;
import static org.hyperledger.besu.cli.config.NetworkName.EPHEMERY;
import static org.hyperledger.besu.cli.config.NetworkName.MAINNET;
import static org.hyperledger.besu.cli.util.CommandLineUtils.DEPENDENCY_WARNING_MSG;
import static org.hyperledger.besu.cli.util.CommandLineUtils.isOptionSet;
import static org.hyperledger.besu.controller.BesuController.DATABASE_PATH;
import static org.hyperledger.besu.ethereum.api.jsonrpc.authentication.EngineAuthService.EPHEMERAL_JWT_FILE;
import static org.hyperledger.besu.nat.kubernetes.KubernetesNatManager.DEFAULT_BESU_SERVICE_NAME_FILTER;

import org.hyperledger.besu.BesuInfo;
import org.hyperledger.besu.Runner;
import org.hyperledger.besu.RunnerBuilder;
import org.hyperledger.besu.chainexport.RlpBlockExporter;
import org.hyperledger.besu.chainimport.JsonBlockImporter;
import org.hyperledger.besu.chainimport.RlpBlockImporter;
import org.hyperledger.besu.cli.config.EthNetworkConfig;
import org.hyperledger.besu.cli.config.NetworkName;
import org.hyperledger.besu.cli.config.ProfilesCompletionCandidates;
import org.hyperledger.besu.cli.converter.MetricCategoryConverter;
import org.hyperledger.besu.cli.custom.JsonRPCAllowlistHostsProperty;
import org.hyperledger.besu.cli.error.BesuExecutionExceptionHandler;
import org.hyperledger.besu.cli.error.BesuParameterExceptionHandler;
import org.hyperledger.besu.cli.options.DataStorageOptions;
import org.hyperledger.besu.cli.options.MiningOptions;
import org.hyperledger.besu.cli.options.TransactionPoolOptions;
import org.hyperledger.besu.cli.options.stable.ApiConfigurationOptions;
import org.hyperledger.besu.cli.options.stable.EngineRPCConfiguration;
import org.hyperledger.besu.cli.options.stable.EngineRPCOptions;
import org.hyperledger.besu.cli.options.stable.EthstatsOptions;
import org.hyperledger.besu.cli.options.stable.GraphQlOptions;
import org.hyperledger.besu.cli.options.stable.JsonRpcHttpOptions;
import org.hyperledger.besu.cli.options.stable.LoggingLevelOption;
import org.hyperledger.besu.cli.options.stable.MetricsOptionGroup;
import org.hyperledger.besu.cli.options.stable.NodePrivateKeyFileOption;
import org.hyperledger.besu.cli.options.stable.P2PDiscoveryOptions;
import org.hyperledger.besu.cli.options.stable.PermissionsOptions;
import org.hyperledger.besu.cli.options.stable.PluginsConfigurationOptions;
import org.hyperledger.besu.cli.options.stable.RpcWebsocketOptions;
import org.hyperledger.besu.cli.options.unstable.ChainPruningOptions;
import org.hyperledger.besu.cli.options.unstable.DnsOptions;
import org.hyperledger.besu.cli.options.unstable.EthProtocolOptions;
import org.hyperledger.besu.cli.options.unstable.EvmOptions;
import org.hyperledger.besu.cli.options.unstable.InProcessRpcOptions;
import org.hyperledger.besu.cli.options.unstable.IpcOptions;
import org.hyperledger.besu.cli.options.unstable.MetricsCLIOptions;
import org.hyperledger.besu.cli.options.unstable.NatOptions;
import org.hyperledger.besu.cli.options.unstable.NativeLibraryOptions;
import org.hyperledger.besu.cli.options.unstable.NetworkingOptions;
import org.hyperledger.besu.cli.options.unstable.P2PTLSConfigOptions;
import org.hyperledger.besu.cli.options.unstable.PrivacyPluginOptions;
import org.hyperledger.besu.cli.options.unstable.RPCOptions;
import org.hyperledger.besu.cli.options.unstable.SynchronizerOptions;
import org.hyperledger.besu.cli.presynctasks.PreSynchronizationTaskRunner;
import org.hyperledger.besu.cli.presynctasks.PrivateDatabaseMigrationPreSyncTask;
import org.hyperledger.besu.cli.subcommands.PasswordSubCommand;
import org.hyperledger.besu.cli.subcommands.PublicKeySubCommand;
import org.hyperledger.besu.cli.subcommands.RetestethSubCommand;
import org.hyperledger.besu.cli.subcommands.TxParseSubCommand;
import org.hyperledger.besu.cli.subcommands.ValidateConfigSubCommand;
import org.hyperledger.besu.cli.subcommands.blocks.BlocksSubCommand;
import org.hyperledger.besu.cli.subcommands.operator.OperatorSubCommand;
import org.hyperledger.besu.cli.subcommands.rlp.RLPSubCommand;
import org.hyperledger.besu.cli.subcommands.storage.StorageSubCommand;
import org.hyperledger.besu.cli.util.BesuCommandCustomFactory;
import org.hyperledger.besu.cli.util.CommandLineUtils;
import org.hyperledger.besu.cli.util.ConfigDefaultValueProviderStrategy;
import org.hyperledger.besu.cli.util.VersionProvider;
import org.hyperledger.besu.components.BesuComponent;
import org.hyperledger.besu.config.CheckpointConfigOptions;
import org.hyperledger.besu.config.GenesisConfigFile;
import org.hyperledger.besu.config.GenesisConfigOptions;
import org.hyperledger.besu.config.MergeConfigOptions;
import org.hyperledger.besu.controller.BesuController;
import org.hyperledger.besu.controller.BesuControllerBuilder;
import org.hyperledger.besu.crypto.Blake2bfMessageDigest;
import org.hyperledger.besu.crypto.KeyPair;
import org.hyperledger.besu.crypto.KeyPairUtil;
import org.hyperledger.besu.crypto.SignatureAlgorithmFactory;
import org.hyperledger.besu.crypto.SignatureAlgorithmType;
import org.hyperledger.besu.cryptoservices.KeyPairSecurityModule;
import org.hyperledger.besu.cryptoservices.NodeKey;
import org.hyperledger.besu.datatypes.Address;
import org.hyperledger.besu.datatypes.Hash;
import org.hyperledger.besu.datatypes.Wei;
import org.hyperledger.besu.enclave.EnclaveFactory;
import org.hyperledger.besu.ethereum.GasLimitCalculator;
import org.hyperledger.besu.ethereum.api.ApiConfiguration;
import org.hyperledger.besu.ethereum.api.graphql.GraphQLConfiguration;
import org.hyperledger.besu.ethereum.api.jsonrpc.InProcessRpcConfiguration;
import org.hyperledger.besu.ethereum.api.jsonrpc.JsonRpcConfiguration;
import org.hyperledger.besu.ethereum.api.jsonrpc.RpcApis;
import org.hyperledger.besu.ethereum.api.jsonrpc.authentication.JwtAlgorithm;
import org.hyperledger.besu.ethereum.api.jsonrpc.ipc.JsonRpcIpcConfiguration;
import org.hyperledger.besu.ethereum.api.jsonrpc.websocket.WebSocketConfiguration;
import org.hyperledger.besu.ethereum.api.query.BlockchainQueries;
import org.hyperledger.besu.ethereum.chain.Blockchain;
import org.hyperledger.besu.ethereum.core.MiningParameters;
import org.hyperledger.besu.ethereum.core.MiningParametersMetrics;
import org.hyperledger.besu.ethereum.core.PrivacyParameters;
import org.hyperledger.besu.ethereum.core.VersionMetadata;
import org.hyperledger.besu.ethereum.eth.sync.SyncMode;
import org.hyperledger.besu.ethereum.eth.sync.SynchronizerConfiguration;
import org.hyperledger.besu.ethereum.eth.transactions.ImmutableTransactionPoolConfiguration;
import org.hyperledger.besu.ethereum.eth.transactions.TransactionPoolConfiguration;
import org.hyperledger.besu.ethereum.mainnet.FrontierTargetingGasLimitCalculator;
import org.hyperledger.besu.ethereum.p2p.config.DiscoveryConfiguration;
import org.hyperledger.besu.ethereum.p2p.discovery.P2PDiscoveryConfiguration;
import org.hyperledger.besu.ethereum.p2p.peers.EnodeDnsConfiguration;
import org.hyperledger.besu.ethereum.p2p.peers.EnodeURLImpl;
import org.hyperledger.besu.ethereum.p2p.peers.StaticNodesParser;
import org.hyperledger.besu.ethereum.p2p.rlpx.connections.netty.TLSConfiguration;
import org.hyperledger.besu.ethereum.permissioning.LocalPermissioningConfiguration;
import org.hyperledger.besu.ethereum.permissioning.PermissioningConfiguration;
import org.hyperledger.besu.ethereum.privacy.storage.keyvalue.PrivacyKeyValueStorageProvider;
import org.hyperledger.besu.ethereum.privacy.storage.keyvalue.PrivacyKeyValueStorageProviderBuilder;
import org.hyperledger.besu.ethereum.storage.StorageProvider;
import org.hyperledger.besu.ethereum.storage.keyvalue.KeyValueSegmentIdentifier;
import org.hyperledger.besu.ethereum.storage.keyvalue.KeyValueStorageProvider;
import org.hyperledger.besu.ethereum.storage.keyvalue.KeyValueStorageProviderBuilder;
import org.hyperledger.besu.ethereum.transaction.TransactionSimulator;
import org.hyperledger.besu.ethereum.worldstate.DataStorageConfiguration;
import org.hyperledger.besu.ethereum.worldstate.ImmutableDataStorageConfiguration;
import org.hyperledger.besu.evm.precompile.AbstractAltBnPrecompiledContract;
import org.hyperledger.besu.evm.precompile.BigIntegerModularExponentiationPrecompiledContract;
import org.hyperledger.besu.evm.precompile.KZGPointEvalPrecompiledContract;
import org.hyperledger.besu.metrics.BesuMetricCategory;
import org.hyperledger.besu.metrics.MetricCategoryRegistryImpl;
import org.hyperledger.besu.metrics.MetricsProtocol;
import org.hyperledger.besu.metrics.ObservableMetricsSystem;
import org.hyperledger.besu.metrics.StandardMetricCategory;
import org.hyperledger.besu.metrics.prometheus.MetricsConfiguration;
import org.hyperledger.besu.metrics.vertx.VertxMetricsAdapterFactory;
import org.hyperledger.besu.nat.NatMethod;
import org.hyperledger.besu.plugin.data.EnodeURL;
import org.hyperledger.besu.plugin.services.BesuConfiguration;
import org.hyperledger.besu.plugin.services.BesuEvents;
import org.hyperledger.besu.plugin.services.BlockchainService;
import org.hyperledger.besu.plugin.services.MetricsSystem;
import org.hyperledger.besu.plugin.services.PermissioningService;
import org.hyperledger.besu.plugin.services.PicoCLIOptions;
import org.hyperledger.besu.plugin.services.PrivacyPluginService;
import org.hyperledger.besu.plugin.services.RpcEndpointService;
import org.hyperledger.besu.plugin.services.SecurityModuleService;
import org.hyperledger.besu.plugin.services.StorageService;
import org.hyperledger.besu.plugin.services.TraceService;
import org.hyperledger.besu.plugin.services.TransactionPoolValidatorService;
import org.hyperledger.besu.plugin.services.TransactionSelectionService;
import org.hyperledger.besu.plugin.services.TransactionSimulationService;
import org.hyperledger.besu.plugin.services.exception.StorageException;
import org.hyperledger.besu.plugin.services.metrics.MetricCategory;
import org.hyperledger.besu.plugin.services.metrics.MetricCategoryRegistry;
import org.hyperledger.besu.plugin.services.p2p.P2PService;
import org.hyperledger.besu.plugin.services.rlp.RlpConverterService;
import org.hyperledger.besu.plugin.services.securitymodule.SecurityModule;
import org.hyperledger.besu.plugin.services.storage.DataStorageFormat;
import org.hyperledger.besu.plugin.services.storage.PrivacyKeyValueStorageFactory;
import org.hyperledger.besu.plugin.services.storage.rocksdb.RocksDBPlugin;
import org.hyperledger.besu.plugin.services.sync.SynchronizationService;
import org.hyperledger.besu.plugin.services.transactionpool.TransactionPoolService;
import org.hyperledger.besu.services.BesuConfigurationImpl;
import org.hyperledger.besu.services.BesuEventsImpl;
import org.hyperledger.besu.services.BesuPluginContextImpl;
import org.hyperledger.besu.services.BlockchainServiceImpl;
import org.hyperledger.besu.services.P2PServiceImpl;
import org.hyperledger.besu.services.PermissioningServiceImpl;
import org.hyperledger.besu.services.PicoCLIOptionsImpl;
import org.hyperledger.besu.services.PrivacyPluginServiceImpl;
import org.hyperledger.besu.services.RlpConverterServiceImpl;
import org.hyperledger.besu.services.RpcEndpointServiceImpl;
import org.hyperledger.besu.services.SecurityModuleServiceImpl;
import org.hyperledger.besu.services.StorageServiceImpl;
import org.hyperledger.besu.services.SynchronizationServiceImpl;
import org.hyperledger.besu.services.TraceServiceImpl;
import org.hyperledger.besu.services.TransactionPoolServiceImpl;
import org.hyperledger.besu.services.TransactionPoolValidatorServiceImpl;
import org.hyperledger.besu.services.TransactionSelectionServiceImpl;
import org.hyperledger.besu.services.TransactionSimulationServiceImpl;
import org.hyperledger.besu.services.kvstore.InMemoryStoragePlugin;
import org.hyperledger.besu.util.EphemeryGenesisUpdater;
import org.hyperledger.besu.util.InvalidConfigurationException;
import org.hyperledger.besu.util.LogConfigurator;
import org.hyperledger.besu.util.NetworkUtility;
import org.hyperledger.besu.util.PermissioningConfigurationValidator;
import org.hyperledger.besu.util.number.Fraction;
import org.hyperledger.besu.util.number.Percentage;
import org.hyperledger.besu.util.number.PositiveNumber;

import java.io.BufferedReader;
import java.io.File;
import java.io.IOException;
import java.io.InputStream;
import java.io.InputStreamReader;
import java.math.BigInteger;
import java.net.SocketException;
import java.net.URI;
import java.net.URL;
import java.net.UnknownHostException;
import java.nio.file.Files;
import java.nio.file.Path;
import java.nio.file.attribute.GroupPrincipal;
import java.nio.file.attribute.PosixFileAttributes;
import java.nio.file.attribute.PosixFilePermission;
import java.nio.file.attribute.UserPrincipal;
import java.time.Clock;
import java.util.ArrayList;
import java.util.Arrays;
import java.util.Collection;
import java.util.HashMap;
import java.util.HashSet;
import java.util.List;
import java.util.Map;
import java.util.Objects;
import java.util.Optional;
import java.util.OptionalInt;
import java.util.Set;
import java.util.TreeMap;
import java.util.function.Function;
import java.util.function.Predicate;
import java.util.function.Supplier;
import java.util.stream.Collectors;

import com.google.common.annotations.VisibleForTesting;
import com.google.common.base.Splitter;
import com.google.common.base.Strings;
import com.google.common.base.Suppliers;
import com.google.common.collect.ImmutableMap;
import io.vertx.core.Vertx;
import io.vertx.core.VertxOptions;
import io.vertx.core.json.DecodeException;
import io.vertx.core.metrics.MetricsOptions;
import org.apache.tuweni.bytes.Bytes;
import org.apache.tuweni.units.bigints.UInt256;
import org.slf4j.Logger;
import oshi.PlatformEnum;
import oshi.SystemInfo;
import picocli.AutoComplete;
import picocli.CommandLine;
import picocli.CommandLine.Command;
import picocli.CommandLine.ExecutionException;
import picocli.CommandLine.IExecutionStrategy;
import picocli.CommandLine.Mixin;
import picocli.CommandLine.Option;
import picocli.CommandLine.ParameterException;

/** Represents the main Besu CLI command that runs the Besu Ethereum client full node. */
@SuppressWarnings("FieldCanBeLocal") // because Picocli injected fields report false positives
@Command(
    description = "This command runs the Besu Ethereum client full node.",
    abbreviateSynopsis = true,
    name = "besu",
    mixinStandardHelpOptions = true,
    versionProvider = VersionProvider.class,
    header = "@|bold,fg(cyan) Usage:|@",
    synopsisHeading = "%n",
    descriptionHeading = "%n@|bold,fg(cyan) Description:|@%n%n",
    optionListHeading = "%n@|bold,fg(cyan) Options:|@%n",
    footerHeading = "%nBesu is licensed under the Apache License 2.0%n",
    footer = {
      "%n%n@|fg(cyan) To get started quickly, just choose a network to sync and a profile to run with suggested defaults:|@",
      "%n@|fg(cyan) for Mainnet|@ --network=mainnet --profile=[minimalist_staker|staker]",
      "%nMore info and other profiles at https://besu.hyperledger.org%n"
    })
public class BesuCommand implements DefaultCommandValues, Runnable {

  @SuppressWarnings("PrivateStaticFinalLoggers")
  // non-static for testing
  private final Logger logger;

  private CommandLine commandLine;

  private final Supplier<RlpBlockImporter> rlpBlockImporter;
  private final Function<BesuController, JsonBlockImporter> jsonBlockImporterFactory;
  private final Function<Blockchain, RlpBlockExporter> rlpBlockExporterFactory;

  // Unstable CLI options
  final NetworkingOptions unstableNetworkingOptions = NetworkingOptions.create();
  final SynchronizerOptions unstableSynchronizerOptions = SynchronizerOptions.create();
  final EthProtocolOptions unstableEthProtocolOptions = EthProtocolOptions.create();
  final MetricsCLIOptions unstableMetricsCLIOptions = MetricsCLIOptions.create();
  private final DnsOptions unstableDnsOptions = DnsOptions.create();
  private final NatOptions unstableNatOptions = NatOptions.create();
  private final NativeLibraryOptions unstableNativeLibraryOptions = NativeLibraryOptions.create();
  private final RPCOptions unstableRPCOptions = RPCOptions.create();
  private final PrivacyPluginOptions unstablePrivacyPluginOptions = PrivacyPluginOptions.create();
  private final EvmOptions unstableEvmOptions = EvmOptions.create();
  private final IpcOptions unstableIpcOptions = IpcOptions.create();
  private final ChainPruningOptions unstableChainPruningOptions = ChainPruningOptions.create();

  // stable CLI options
  final DataStorageOptions dataStorageOptions = DataStorageOptions.create();
  private final EthstatsOptions ethstatsOptions = EthstatsOptions.create();
  private final NodePrivateKeyFileOption nodePrivateKeyFileOption =
      NodePrivateKeyFileOption.create();
  private final LoggingLevelOption loggingLevelOption = LoggingLevelOption.create();

  @CommandLine.ArgGroup(validate = false, heading = "@|bold Tx Pool Common Options|@%n")
  final TransactionPoolOptions transactionPoolOptions = TransactionPoolOptions.create();

  @CommandLine.ArgGroup(validate = false, heading = "@|bold Block Builder Options|@%n")
  final MiningOptions miningOptions = MiningOptions.create();

  private final RunnerBuilder runnerBuilder;
  private final BesuController.Builder controllerBuilder;
  private final BesuPluginContextImpl besuPluginContext;
  private final StorageServiceImpl storageService;
  private final SecurityModuleServiceImpl securityModuleService;
  private final PermissioningServiceImpl permissioningService;
  private final PrivacyPluginServiceImpl privacyPluginService;
  private final RpcEndpointServiceImpl rpcEndpointServiceImpl;

  private final Map<String, String> environment;
  private final MetricCategoryRegistryImpl metricCategoryRegistry =
      new MetricCategoryRegistryImpl();
  private final MetricCategoryConverter metricCategoryConverter = new MetricCategoryConverter();

  private final PreSynchronizationTaskRunner preSynchronizationTaskRunner =
      new PreSynchronizationTaskRunner();

  private final Set<Integer> allocatedPorts = new HashSet<>();
  private final Supplier<GenesisConfigFile> genesisConfigFileSupplier =
      Suppliers.memoize(this::readGenesisConfigFile);
  private final Supplier<GenesisConfigOptions> genesisConfigOptionsSupplier =
      Suppliers.memoize(this::readGenesisConfigOptions);
  private final Supplier<MiningParameters> miningParametersSupplier =
      Suppliers.memoize(this::getMiningParameters);

  private RocksDBPlugin rocksDBPlugin;

  private int maxPeers;
  private int maxRemoteInitiatedPeers;

  // CLI options defined by user at runtime.
  // Options parsing is done with CLI library Picocli https://picocli.info/

  // While this variable is never read it is needed for the PicoCLI to create
  // the config file option that is read elsewhere.
  @SuppressWarnings("UnusedVariable")
  @CommandLine.Option(
      names = {CONFIG_FILE_OPTION_NAME},
      paramLabel = MANDATORY_FILE_FORMAT_HELP,
      description = "TOML config file (default: none)")
  private final File configFile = null;

  @CommandLine.Option(
      names = {"--data-path"},
      paramLabel = MANDATORY_PATH_FORMAT_HELP,
      description = "The path to Besu data directory (default: ${DEFAULT-VALUE})")
  final Path dataPath = getDefaultBesuDataPath(this);

  // Genesis file path with null default option.
  // This default is handled by Runner
  // to use mainnet json file from resources as indicated in the
  // default network option
  // Then we ignore genesis default value here.
  @CommandLine.Option(
      names = {"--genesis-file"},
      paramLabel = MANDATORY_FILE_FORMAT_HELP,
      description =
          "Genesis file for your custom network. Setting this option requires --network-id to be set. (Cannot be used with --network)")
  private final File genesisFile = null;

  @Option(
      names = {"--genesis-state-hash-cache-enabled"},
      description =
          "Use genesis state hash from data on startup if specified (default: ${DEFAULT-VALUE})")
  private final Boolean genesisStateHashCacheEnabled = false;

  @Option(
      names = "--identity",
      paramLabel = "<String>",
      description = "Identification for this node in the Client ID",
      arity = "1")
  private final Optional<String> identityString = Optional.empty();

  private Boolean printPathsAndExit = Boolean.FALSE;
  private String besuUserName = "besu";

  @Option(
      names = "--print-paths-and-exit",
      paramLabel = "<username>",
      description = "Print the configured paths and exit without starting the node.",
      arity = "0..1")
  void setUserName(final String userName) {
    PlatformEnum currentPlatform = SystemInfo.getCurrentPlatform();
    // Only allow on Linux and macOS
    if (currentPlatform == PlatformEnum.LINUX || currentPlatform == PlatformEnum.MACOS) {
      if (userName != null) {
        besuUserName = userName;
      }
      printPathsAndExit = Boolean.TRUE;
    } else {
      throw new UnsupportedOperationException(
          "--print-paths-and-exit is only supported on Linux and macOS.");
    }
  }

  // P2P Discovery Option Group
  @CommandLine.ArgGroup(validate = false, heading = "@|bold P2P Discovery Options|@%n")
  P2PDiscoveryOptions p2PDiscoveryOptions = new P2PDiscoveryOptions();

  P2PDiscoveryConfiguration p2PDiscoveryConfig;

  private final TransactionSelectionServiceImpl transactionSelectionServiceImpl;
  private final TransactionPoolValidatorServiceImpl transactionValidatorServiceImpl;
  private final TransactionSimulationServiceImpl transactionSimulationServiceImpl;
  private final BlockchainServiceImpl blockchainServiceImpl;
  private BesuComponent besuComponent;

  @Option(
      names = {"--sync-mode"},
      paramLabel = MANDATORY_MODE_FORMAT_HELP,
      description =
          "Synchronization mode, possible values are ${COMPLETION-CANDIDATES} (default: SNAP if a --network is supplied and privacy isn't enabled. FULL otherwise.)")
  private SyncMode syncMode = null;

  @Option(
      names = {"--sync-min-peers", "--fast-sync-min-peers"},
      paramLabel = MANDATORY_INTEGER_FORMAT_HELP,
      description =
          "Minimum number of peers required before starting sync. Has effect only on non-PoS networks. (default: ${DEFAULT-VALUE})")
  private final Integer syncMinPeerCount = SYNC_MIN_PEER_COUNT;

  @Option(
      names = {"--network"},
      paramLabel = MANDATORY_NETWORK_FORMAT_HELP,
      defaultValue = "MAINNET",
      description =
          "Synchronize against the indicated network, possible values are ${COMPLETION-CANDIDATES}."
              + " (default: ${DEFAULT-VALUE})")
  private final NetworkName network = null;

  @Option(
      names = {PROFILE_OPTION_NAME},
      paramLabel = PROFILE_FORMAT_HELP,
      completionCandidates = ProfilesCompletionCandidates.class,
      description =
          "Overwrite default settings. Possible values are ${COMPLETION-CANDIDATES}. (default: none)")
  private String profile = null; // don't set it as final due to picocli completion candidates

  @Option(
      names = {"--nat-method"},
      description =
          "Specify the NAT circumvention method to be used, possible values are ${COMPLETION-CANDIDATES}."
              + " NONE disables NAT functionality. (default: ${DEFAULT-VALUE})")
  private final NatMethod natMethod = DEFAULT_NAT_METHOD;

  @Option(
      names = {"--network-id"},
      paramLabel = "<BIG INTEGER>",
      description =
          "P2P network identifier. (default: the selected network chain ID or custom genesis chain ID)",
      arity = "1")
  private final BigInteger networkId = null;

  @Option(
      names = {"--kzg-trusted-setup"},
      paramLabel = MANDATORY_FILE_FORMAT_HELP,
      description =
          "Path to file containing the KZG trusted setup, mandatory for custom networks that support data blobs, "
              + "optional for overriding named networks default.",
      arity = "1")
  private final Path kzgTrustedSetupFile = null;

  @Option(
      names = {"--version-compatibility-protection"},
      description =
          "Perform compatibility checks between the version of Besu being started and the version of Besu that last started with this data directory. (default: ${DEFAULT-VALUE})")
  private Boolean versionCompatibilityProtection = null;

  @CommandLine.ArgGroup(validate = false, heading = "@|bold GraphQL Options|@%n")
  GraphQlOptions graphQlOptions = new GraphQlOptions();

  // Engine JSON-PRC Options
  @CommandLine.ArgGroup(validate = false, heading = "@|bold Engine JSON-RPC Options|@%n")
  EngineRPCOptions engineRPCOptions = new EngineRPCOptions();

  EngineRPCConfiguration engineRPCConfig = engineRPCOptions.toDomainObject();

  // JSON-RPC HTTP Options
  @CommandLine.ArgGroup(validate = false, heading = "@|bold JSON-RPC HTTP Options|@%n")
  JsonRpcHttpOptions jsonRpcHttpOptions = new JsonRpcHttpOptions();

  // JSON-RPC Websocket Options
  @CommandLine.ArgGroup(validate = false, heading = "@|bold JSON-RPC Websocket Options|@%n")
  RpcWebsocketOptions rpcWebsocketOptions = new RpcWebsocketOptions();

  // In-Process RPC Options
  @CommandLine.ArgGroup(validate = false, heading = "@|bold In-Process RPC Options|@%n")
  InProcessRpcOptions inProcessRpcOptions = InProcessRpcOptions.create();

  // Privacy Options Group
  @CommandLine.ArgGroup(validate = false, heading = "@|bold Privacy Options|@%n")
  PrivacyOptionGroup privacyOptionGroup = new PrivacyOptionGroup();

  static class PrivacyOptionGroup {
    @Option(
        names = {"--privacy-tls-enabled"},
        paramLabel = MANDATORY_FILE_FORMAT_HELP,
        description = "Enable TLS for connecting to privacy enclave (default: ${DEFAULT-VALUE})")
    private final Boolean isPrivacyTlsEnabled = false;

    @Option(
        names = "--privacy-tls-keystore-file",
        paramLabel = MANDATORY_FILE_FORMAT_HELP,
        description =
            "Path to a PKCS#12 formatted keystore; used to enable TLS on inbound connections.")
    private final Path privacyKeyStoreFile = null;

    @Option(
        names = "--privacy-tls-keystore-password-file",
        paramLabel = MANDATORY_FILE_FORMAT_HELP,
        description = "Path to a file containing the password used to decrypt the keystore.")
    private final Path privacyKeyStorePasswordFile = null;

    @Option(
        names = "--privacy-tls-known-enclave-file",
        paramLabel = MANDATORY_FILE_FORMAT_HELP,
        description =
            "Path to a file containing the fingerprints of the authorized privacy enclave.")
    private final Path privacyTlsKnownEnclaveFile = null;

    @Option(
        names = {"--privacy-enabled"},
        description = "Enable private transactions (default: ${DEFAULT-VALUE})")
    private final Boolean isPrivacyEnabled = false;

    @Option(
        names = {"--privacy-multi-tenancy-enabled"},
        description = "Enable multi-tenant private transactions (default: ${DEFAULT-VALUE})")
    private final Boolean isPrivacyMultiTenancyEnabled = false;

    @Option(
        names = {"--privacy-url"},
        description = "The URL on which the enclave is running")
    private final URI privacyUrl = PrivacyParameters.DEFAULT_ENCLAVE_URL;

    @Option(
        names = {"--privacy-public-key-file"},
        description = "The enclave's public key file")
    private final File privacyPublicKeyFile = null;

    @Option(
        names = {"--privacy-marker-transaction-signing-key-file"},
        description =
            "The name of a file containing the private key used to sign privacy marker transactions. If unset, each will be signed with a random key.")
    private final Path privateMarkerTransactionSigningKeyPath = null;

    @Option(
        names = {"--privacy-enable-database-migration"},
        description = "Enable private database metadata migration (default: ${DEFAULT-VALUE})")
    private final Boolean migratePrivateDatabase = false;

    @Option(
        names = {"--privacy-flexible-groups-enabled"},
        description = "Enable flexible privacy groups (default: ${DEFAULT-VALUE})")
    private final Boolean isFlexiblePrivacyGroupsEnabled = false;

    @Option(
        names = {"--privacy-nonce-always-increments"},
        description =
            "Enable private nonce "
                + "incrementation even if the transaction didn't succeeded (default: ${DEFAULT-VALUE})")
    private final Boolean isPrivateNonceAlwaysIncrementsEnabled = false;
  }

  // Metrics Option Group
  @CommandLine.ArgGroup(validate = false, heading = "@|bold Metrics Options|@%n")
  MetricsOptionGroup metricsOptionGroup = new MetricsOptionGroup();

  @Option(
      names = {"--host-allowlist"},
      paramLabel = "<hostname>[,<hostname>...]... or * or all",
      description =
          "Comma separated list of hostnames to allow for RPC access, or * to accept any host (default: ${DEFAULT-VALUE})",
      defaultValue = "localhost,127.0.0.1")
  private final JsonRPCAllowlistHostsProperty hostsAllowlist = new JsonRPCAllowlistHostsProperty();

  @Option(
      names = {"--host-whitelist"},
      hidden = true,
      paramLabel = "<hostname>[,<hostname>...]... or * or all",
      description =
          "Deprecated in favor of --host-allowlist. Comma separated list of hostnames to allow for RPC access, or * to accept any host (default: ${DEFAULT-VALUE})")
  private final JsonRPCAllowlistHostsProperty hostsWhitelist = new JsonRPCAllowlistHostsProperty();

  @SuppressWarnings({"FieldCanBeFinal", "FieldMayBeFinal"})
  @Option(
      names = {"--color-enabled"},
      description =
          "Force color output to be enabled/disabled (default: colorized only if printing to console)")
  private static Boolean colorEnabled = null;

  @Option(
      names = {"--reorg-logging-threshold"},
      description =
          "How deep a chain reorganization must be in order for it to be logged (default: ${DEFAULT-VALUE})")
  private final Long reorgLoggingThreshold = 6L;

  // Permission Option Group
  @CommandLine.ArgGroup(validate = false, heading = "@|bold Permissions Options|@%n")
  PermissionsOptions permissionsOptions = new PermissionsOptions();

  @Option(
      names = {"--revert-reason-enabled"},
      description =
          "Enable passing the revert reason back through TransactionReceipts (default: ${DEFAULT-VALUE})")
  private final Boolean isRevertReasonEnabled = false;

  @Option(
      names = {"--required-blocks", "--required-block"},
      paramLabel = "BLOCK=HASH",
      description = "Block number and hash peers are required to have.",
      arity = "*",
      split = ",")
  private final Map<Long, Hash> requiredBlocks = new HashMap<>();

  @SuppressWarnings({"FieldCanBeFinal", "FieldMayBeFinal"}) // PicoCLI requires non-final Strings.
  @Option(
      names = {"--key-value-storage"},
      description = "Identity for the key-value storage to be used.",
      arity = "1")
  private String keyValueStorageName = DEFAULT_KEY_VALUE_STORAGE_NAME;

  @SuppressWarnings({"FieldCanBeFinal", "FieldMayBeFinal"})
  @Option(
      names = {"--security-module"},
      paramLabel = "<NAME>",
      description = "Identity for the Security Module to be used.",
      arity = "1")
  private String securityModuleName = DEFAULT_SECURITY_MODULE;

  @Option(
      names = {"--auto-log-bloom-caching-enabled"},
      description = "Enable automatic log bloom caching (default: ${DEFAULT-VALUE})",
      arity = "1")
  private final Boolean autoLogBloomCachingEnabled = true;

  @Option(
      names = {"--override-genesis-config"},
      paramLabel = "NAME=VALUE",
      description = "Overrides configuration values in the genesis file.  Use with care.",
      arity = "*",
      hidden = true,
      split = ",")
  private final Map<String, String> genesisConfigOverrides =
      new TreeMap<>(String.CASE_INSENSITIVE_ORDER);

  @CommandLine.Option(
      names = {"--pid-path"},
      paramLabel = MANDATORY_PATH_FORMAT_HELP,
      description = "Path to PID file (optional)")
  private final Path pidPath = null;

  // API Configuration Option Group
  @CommandLine.ArgGroup(validate = false, heading = "@|bold API Configuration Options|@%n")
  ApiConfigurationOptions apiConfigurationOptions = new ApiConfigurationOptions();

  @CommandLine.Option(
      names = {"--static-nodes-file"},
      paramLabel = MANDATORY_FILE_FORMAT_HELP,
      description =
          "Specifies the static node file containing the static nodes for this node to connect to")
  private final Path staticNodesFile = null;

  @CommandLine.Option(
      names = {"--cache-last-blocks"},
      description = "Specifies the number of last blocks to cache  (default: ${DEFAULT-VALUE})")
  private final Integer numberOfblocksToCache = 0;

  @Mixin private P2PTLSConfigOptions p2pTLSConfigOptions;

  // Plugins Configuration Option Group
  @CommandLine.ArgGroup(validate = false)
  PluginsConfigurationOptions pluginsConfigurationOptions = new PluginsConfigurationOptions();

  private EthNetworkConfig ethNetworkConfig;
  private JsonRpcConfiguration jsonRpcConfiguration;
  private JsonRpcConfiguration engineJsonRpcConfiguration;
  private GraphQLConfiguration graphQLConfiguration;
  private WebSocketConfiguration webSocketConfiguration;
  private JsonRpcIpcConfiguration jsonRpcIpcConfiguration;
  private InProcessRpcConfiguration inProcessRpcConfiguration;
  private ApiConfiguration apiConfiguration;
  private MetricsConfiguration metricsConfiguration;
  private Optional<PermissioningConfiguration> permissioningConfiguration;
  private Optional<TLSConfiguration> p2pTLSConfiguration;
  private DataStorageConfiguration dataStorageConfiguration;
  private Collection<EnodeURL> staticNodes;
  private BesuController besuController;
  private BesuConfigurationImpl pluginCommonConfiguration;

  private Vertx vertx;
  private EnodeDnsConfiguration enodeDnsConfiguration;
  private KeyValueStorageProvider keyValueStorageProvider;

  /**
   * Besu command constructor.
   *
   * @param rlpBlockImporter RlpBlockImporter supplier
   * @param jsonBlockImporterFactory instance of {@code Function<BesuController, JsonBlockImporter>}
   * @param rlpBlockExporterFactory instance of {@code Function<Blockchain, RlpBlockExporter>}
   * @param runnerBuilder instance of RunnerBuilder
   * @param controllerBuilder instance of BesuController.Builder
   * @param besuPluginContext instance of BesuPluginContextImpl
   * @param environment Environment variables map
   * @param commandLogger instance of Logger for outputting to the CLI
   */
  public BesuCommand(
      final Supplier<RlpBlockImporter> rlpBlockImporter,
      final Function<BesuController, JsonBlockImporter> jsonBlockImporterFactory,
      final Function<Blockchain, RlpBlockExporter> rlpBlockExporterFactory,
      final RunnerBuilder runnerBuilder,
      final BesuController.Builder controllerBuilder,
      final BesuPluginContextImpl besuPluginContext,
      final Map<String, String> environment,
      final Logger commandLogger) {
    this(
        rlpBlockImporter,
        jsonBlockImporterFactory,
        rlpBlockExporterFactory,
        runnerBuilder,
        controllerBuilder,
        besuPluginContext,
        environment,
        new StorageServiceImpl(),
        new SecurityModuleServiceImpl(),
        new PermissioningServiceImpl(),
        new PrivacyPluginServiceImpl(),
        new RpcEndpointServiceImpl(),
        new TransactionSelectionServiceImpl(),
        new TransactionPoolValidatorServiceImpl(),
        new TransactionSimulationServiceImpl(),
        new BlockchainServiceImpl(),
        commandLogger);
  }

  /**
   * Overloaded Besu command constructor visible for testing.
   *
   * @param rlpBlockImporter RlpBlockImporter supplier
   * @param jsonBlockImporterFactory instance of {@code Function<BesuController, JsonBlockImporter>}
   * @param rlpBlockExporterFactory instance of {@code Function<Blockchain, RlpBlockExporter>}
   * @param runnerBuilder instance of RunnerBuilder
   * @param controllerBuilder instance of BesuController.Builder
   * @param besuPluginContext instance of BesuPluginContextImpl
   * @param environment Environment variables map
   * @param storageService instance of StorageServiceImpl
   * @param securityModuleService instance of SecurityModuleServiceImpl
   * @param permissioningService instance of PermissioningServiceImpl
   * @param privacyPluginService instance of PrivacyPluginServiceImpl
   * @param rpcEndpointServiceImpl instance of RpcEndpointServiceImpl
   * @param transactionSelectionServiceImpl instance of TransactionSelectionServiceImpl
   * @param transactionValidatorServiceImpl instance of TransactionValidatorServiceImpl
   * @param transactionSimulationServiceImpl instance of TransactionSimulationServiceImpl
   * @param blockchainServiceImpl instance of BlockchainServiceImpl
   * @param commandLogger instance of Logger for outputting to the CLI
   */
  @VisibleForTesting
  protected BesuCommand(
      final Supplier<RlpBlockImporter> rlpBlockImporter,
      final Function<BesuController, JsonBlockImporter> jsonBlockImporterFactory,
      final Function<Blockchain, RlpBlockExporter> rlpBlockExporterFactory,
      final RunnerBuilder runnerBuilder,
      final BesuController.Builder controllerBuilder,
      final BesuPluginContextImpl besuPluginContext,
      final Map<String, String> environment,
      final StorageServiceImpl storageService,
      final SecurityModuleServiceImpl securityModuleService,
      final PermissioningServiceImpl permissioningService,
      final PrivacyPluginServiceImpl privacyPluginService,
      final RpcEndpointServiceImpl rpcEndpointServiceImpl,
      final TransactionSelectionServiceImpl transactionSelectionServiceImpl,
      final TransactionPoolValidatorServiceImpl transactionValidatorServiceImpl,
      final TransactionSimulationServiceImpl transactionSimulationServiceImpl,
      final BlockchainServiceImpl blockchainServiceImpl,
      final Logger commandLogger) {

    this.logger = commandLogger;
    this.rlpBlockImporter = rlpBlockImporter;
    this.rlpBlockExporterFactory = rlpBlockExporterFactory;
    this.jsonBlockImporterFactory = jsonBlockImporterFactory;
    this.runnerBuilder = runnerBuilder;
    this.controllerBuilder = controllerBuilder;
    this.besuPluginContext = besuPluginContext;
    this.environment = environment;
    this.storageService = storageService;
    this.securityModuleService = securityModuleService;
    this.permissioningService = permissioningService;
    this.privacyPluginService = privacyPluginService;
    if (besuPluginContext.getService(BesuConfigurationImpl.class).isPresent()) {
      this.pluginCommonConfiguration =
          besuPluginContext.getService(BesuConfigurationImpl.class).get();
    } else {
      this.pluginCommonConfiguration = new BesuConfigurationImpl();
      besuPluginContext.addService(BesuConfiguration.class, this.pluginCommonConfiguration);
    }
    this.rpcEndpointServiceImpl = rpcEndpointServiceImpl;
    this.transactionSelectionServiceImpl = transactionSelectionServiceImpl;
    this.transactionValidatorServiceImpl = transactionValidatorServiceImpl;
    this.transactionSimulationServiceImpl = transactionSimulationServiceImpl;
    this.blockchainServiceImpl = blockchainServiceImpl;
  }

  /**
   * Parse Besu command line arguments. Visible for testing.
   *
   * @param resultHandler execution strategy. See PicoCLI. Typical argument is RunLast.
   * @param parameterExceptionHandler Exception handler for handling parameters
   * @param executionExceptionHandler Exception handler for business logic
   * @param in Standard input stream
   * @param args arguments to Besu command
   * @return success or failure exit code.
   */
  /**
   * Parses command line arguments and configures the application accordingly.
   *
   * @param resultHandler The strategy to handle the execution result.
   * @param parameterExceptionHandler Handler for exceptions related to command line parameters.
   * @param executionExceptionHandler Handler for exceptions during command execution.
   * @param in The input stream for commands.
   * @param besuComponent The Besu component.
   * @param args The command line arguments.
   * @return The execution result status code.
   */
  public int parse(
      final IExecutionStrategy resultHandler,
      final BesuParameterExceptionHandler parameterExceptionHandler,
      final BesuExecutionExceptionHandler executionExceptionHandler,
      final InputStream in,
      final BesuComponent besuComponent,
      final String... args) {
    if (besuComponent == null) {
      throw new IllegalArgumentException("BesuComponent must be provided");
    }
    this.besuComponent = besuComponent;
    initializeCommandLineSettings(in);

    // Create the execution strategy chain.
    final IExecutionStrategy executeTask = createExecuteTask(resultHandler);
    final IExecutionStrategy pluginRegistrationTask = createPluginRegistrationTask(executeTask);
    final IExecutionStrategy setDefaultValueProviderTask =
        createDefaultValueProviderTask(pluginRegistrationTask);

    // 1- Config default value provider
    // 2- Register plugins
    // 3- Execute command
    return executeCommandLine(
        setDefaultValueProviderTask, parameterExceptionHandler, executionExceptionHandler, args);
  }

  private void initializeCommandLineSettings(final InputStream in) {
    toCommandLine();
    // Automatically adjust the width of usage messages to the terminal width.
    commandLine.getCommandSpec().usageMessage().autoWidth(true);

    handleStableOptions();
    addSubCommands(in);
    registerConverters();
    handleUnstableOptions();
    preparePlugins();
  }

  private IExecutionStrategy createExecuteTask(final IExecutionStrategy nextStep) {
    return parseResult -> {
      commandLine.setExecutionStrategy(nextStep);
      // At this point we don't allow unmatched options since plugins were already registered
      commandLine.setUnmatchedArgumentsAllowed(false);
      return commandLine.execute(parseResult.originalArgs().toArray(new String[0]));
    };
  }

  private IExecutionStrategy createPluginRegistrationTask(final IExecutionStrategy nextStep) {
    return parseResult -> {
      besuPluginContext.initialize(PluginsConfigurationOptions.fromCommandLine(commandLine));
      besuPluginContext.registerPlugins();
      commandLine.setExecutionStrategy(nextStep);
      return commandLine.execute(parseResult.originalArgs().toArray(new String[0]));
    };
  }

  private IExecutionStrategy createDefaultValueProviderTask(final IExecutionStrategy nextStep) {
    return new ConfigDefaultValueProviderStrategy(nextStep, environment);
  }

  /**
   * Executes the command line with the provided execution strategy and exception handlers.
   *
   * @param executionStrategy The execution strategy to use.
   * @param args The command line arguments.
   * @return The execution result status code.
   */
  private int executeCommandLine(
      final IExecutionStrategy executionStrategy,
      final BesuParameterExceptionHandler parameterExceptionHandler,
      final BesuExecutionExceptionHandler executionExceptionHandler,
      final String... args) {
    return commandLine
        .setExecutionStrategy(executionStrategy)
        .setParameterExceptionHandler(parameterExceptionHandler)
        .setExecutionExceptionHandler(executionExceptionHandler)
        // As this happens before the plugins registration and plugins can add options, we must
        // allow unmatched options
        .setUnmatchedArgumentsAllowed(true)
        .execute(args);
  }

  /** Used by Dagger to parse all options into a commandline instance. */
  public void toCommandLine() {
    commandLine =
        new CommandLine(this, new BesuCommandCustomFactory(besuPluginContext))
            .setCaseInsensitiveEnumValuesAllowed(true);
  }

  @Override
  public void run() {
    if (network != null && network.isDeprecated()) {
      logger.warn(NetworkDeprecationMessage.generate(network));
    }
    try {
      configureLogging(true);

      if (printPathsAndExit) {
        // Print configured paths requiring read/write permissions to be adjusted
        checkPermissionsAndPrintPaths(besuUserName);
        System.exit(0); // Exit before any services are started
      }

      // set merge config on the basis of genesis config
      setMergeConfigOptions();

      setIgnorableStorageSegments();

      instantiateSignatureAlgorithmFactory();

      logger.info("Starting Besu");

      // Need to create vertx after cmdline has been parsed, such that metricsSystem is configurable
      vertx = createVertx(createVertxOptions(besuComponent.getMetricsSystem()));

      validateOptions();

      configure();

      // If we're not running against a named network, or if version compat protection has been
      // explicitly enabled, perform compatibility check
      VersionMetadata.versionCompatibilityChecks(versionCompatibilityProtection, dataDir());

      configureNativeLibs();
      besuController = buildController();

      besuPluginContext.beforeExternalServices();

      final var runner = buildRunner();
      runner.startExternalServices();

      startPlugins(runner);
      validatePrivacyPluginOptions();
      setReleaseMetrics();
      preSynchronization();

      runner.startEthereumMainLoop();

      besuPluginContext.afterExternalServicesMainLoop();

      runner.awaitStop();

    } catch (final Exception e) {
      logger.error("Failed to start Besu", e);
      throw new ParameterException(this.commandLine, e.getMessage(), e);
    }
  }

  private void checkPermissionsAndPrintPaths(final String userName) {
    // Check permissions for the data path
    checkPermissions(dataDir(), userName, false);

    // Check permissions for genesis file
    try {
      if (genesisFile != null) {
        checkPermissions(genesisFile.toPath(), userName, true);
      }
    } catch (Exception e) {
      commandLine
          .getOut()
          .println("Error: Failed checking genesis file: Reason: " + e.getMessage());
    }
  }

  // Helper method to check permissions on a given path
  private void checkPermissions(final Path path, final String besuUser, final boolean readOnly) {
    try {
      // Get the permissions of the file
      // check if besu user is the owner - get owner permissions if yes
      // else, check if besu user and owner are in the same group - if yes, check the group
      // permission
      // otherwise check permissions for others

      // Get the owner of the file or directory
      UserPrincipal owner = Files.getOwner(path);
      boolean hasReadPermission, hasWritePermission;

      // Get file permissions
      Set<PosixFilePermission> permissions = Files.getPosixFilePermissions(path);

      // Check if besu is the owner
      if (owner.getName().equals(besuUser)) {
        // Owner permissions
        hasReadPermission = permissions.contains(PosixFilePermission.OWNER_READ);
        hasWritePermission = permissions.contains(PosixFilePermission.OWNER_WRITE);
      } else {
        // Get the group of the file
        // Get POSIX file attributes and then group
        PosixFileAttributes attrs = Files.readAttributes(path, PosixFileAttributes.class);
        GroupPrincipal group = attrs.group();

        // Check if besu user belongs to this group
        boolean isMember = isGroupMember(besuUserName, group);

        if (isMember) {
          // Group's permissions
          hasReadPermission = permissions.contains(PosixFilePermission.GROUP_READ);
          hasWritePermission = permissions.contains(PosixFilePermission.GROUP_WRITE);
        } else {
          // Others' permissions
          hasReadPermission = permissions.contains(PosixFilePermission.OTHERS_READ);
          hasWritePermission = permissions.contains(PosixFilePermission.OTHERS_WRITE);
        }
      }

      if (!hasReadPermission || (!readOnly && !hasWritePermission)) {
        String accessType = readOnly ? "READ" : "READ_WRITE";
        commandLine.getOut().println("PERMISSION_CHECK_PATH:" + path + ":" + accessType);
      }
    } catch (Exception e) {
      // Do nothing upon catching an error
      commandLine
          .getOut()
          .println(
              "Error: Failed to check permissions for path: '"
                  + path
                  + "'. Reason: "
                  + e.getMessage());
    }
  }

  private static boolean isGroupMember(final String userName, final GroupPrincipal group)
      throws IOException {
    // Get the groups of the user by executing 'id -Gn username'
    Process process = Runtime.getRuntime().exec(new String[] {"id", "-Gn", userName});
    BufferedReader reader =
        new BufferedReader(new InputStreamReader(process.getInputStream(), UTF_8));

    // Read the output of the command
    String line = reader.readLine();
    boolean isMember = false;
    if (line != null) {
      // Split the groups
      Iterable<String> userGroups = Splitter.on(" ").split(line);
      // Check if any of the user's groups match the file's group

      for (String grp : userGroups) {
        if (grp.equals(group.getName())) {
          isMember = true;
          break;
        }
      }
    }
    return isMember;
  }

  @VisibleForTesting
  void setBesuConfiguration(final BesuConfigurationImpl pluginCommonConfiguration) {
    this.pluginCommonConfiguration = pluginCommonConfiguration;
  }

  private void addSubCommands(final InputStream in) {
    commandLine.addSubcommand(
        BlocksSubCommand.COMMAND_NAME,
        new BlocksSubCommand(
            rlpBlockImporter,
            jsonBlockImporterFactory,
            rlpBlockExporterFactory,
            commandLine.getOut()));
    commandLine.addSubcommand(
        TxParseSubCommand.COMMAND_NAME, new TxParseSubCommand(commandLine.getOut()));
    commandLine.addSubcommand(
        PublicKeySubCommand.COMMAND_NAME, new PublicKeySubCommand(commandLine.getOut()));
    commandLine.addSubcommand(
        PasswordSubCommand.COMMAND_NAME, new PasswordSubCommand(commandLine.getOut()));
    commandLine.addSubcommand(RetestethSubCommand.COMMAND_NAME, new RetestethSubCommand());
    commandLine.addSubcommand(
        RLPSubCommand.COMMAND_NAME, new RLPSubCommand(commandLine.getOut(), in));
    commandLine.addSubcommand(
        OperatorSubCommand.COMMAND_NAME, new OperatorSubCommand(commandLine.getOut()));
    commandLine.addSubcommand(
        ValidateConfigSubCommand.COMMAND_NAME,
        new ValidateConfigSubCommand(commandLine, commandLine.getOut()));
    commandLine.addSubcommand(
        StorageSubCommand.COMMAND_NAME, new StorageSubCommand(commandLine.getOut()));
    final String generateCompletionSubcommandName = "generate-completion";
    commandLine.addSubcommand(
        generateCompletionSubcommandName, AutoComplete.GenerateCompletion.class);
    final CommandLine generateCompletionSubcommand =
        commandLine.getSubcommands().get(generateCompletionSubcommandName);
    generateCompletionSubcommand.getCommandSpec().usageMessage().hidden(true);
  }

  private void registerConverters() {
    commandLine.registerConverter(Address.class, Address::fromHexStringStrict);
    commandLine.registerConverter(Bytes.class, Bytes::fromHexString);
    commandLine.registerConverter(MetricsProtocol.class, MetricsProtocol::fromString);
    commandLine.registerConverter(UInt256.class, (arg) -> UInt256.valueOf(new BigInteger(arg)));
    commandLine.registerConverter(Wei.class, (arg) -> Wei.of(Long.parseUnsignedLong(arg)));
    commandLine.registerConverter(PositiveNumber.class, PositiveNumber::fromString);
    commandLine.registerConverter(Hash.class, Hash::fromHexString);
    commandLine.registerConverter(Optional.class, Optional::of);
    commandLine.registerConverter(Double.class, Double::parseDouble);

    metricCategoryConverter.addCategories(BesuMetricCategory.class);
    metricCategoryConverter.addCategories(StandardMetricCategory.class);
    commandLine.registerConverter(MetricCategory.class, metricCategoryConverter);
  }

  private void handleStableOptions() {
    commandLine.addMixin("Ethstats", ethstatsOptions);
    commandLine.addMixin("Private key file", nodePrivateKeyFileOption);
    commandLine.addMixin("Logging level", loggingLevelOption);
    commandLine.addMixin("Data Storage Options", dataStorageOptions);
  }

  private void handleUnstableOptions() {
    // Add unstable options
    final ImmutableMap.Builder<String, Object> unstableOptionsBuild = ImmutableMap.builder();
    final ImmutableMap<String, Object> unstableOptions =
        unstableOptionsBuild
            .put("Ethereum Wire Protocol", unstableEthProtocolOptions)
            .put("Metrics", unstableMetricsCLIOptions)
            .put("P2P Network", unstableNetworkingOptions)
            .put("RPC", unstableRPCOptions)
            .put("DNS Configuration", unstableDnsOptions)
            .put("NAT Configuration", unstableNatOptions)
            .put("Privacy Plugin Configuration", unstablePrivacyPluginOptions)
            .put("Synchronizer", unstableSynchronizerOptions)
            .put("Native Library", unstableNativeLibraryOptions)
            .put("EVM Options", unstableEvmOptions)
            .put("IPC Options", unstableIpcOptions)
            .put("Chain Data Pruning Options", unstableChainPruningOptions)
            .build();

    UnstableOptionsSubCommand.createUnstableOptions(commandLine, unstableOptions);
  }

  private void preparePlugins() {
    besuPluginContext.addService(PicoCLIOptions.class, new PicoCLIOptionsImpl(commandLine));
    besuPluginContext.addService(SecurityModuleService.class, securityModuleService);
    besuPluginContext.addService(StorageService.class, storageService);
    besuPluginContext.addService(MetricCategoryRegistry.class, metricCategoryRegistry);
    besuPluginContext.addService(PermissioningService.class, permissioningService);
    besuPluginContext.addService(PrivacyPluginService.class, privacyPluginService);
    besuPluginContext.addService(RpcEndpointService.class, rpcEndpointServiceImpl);
    besuPluginContext.addService(
        TransactionSelectionService.class, transactionSelectionServiceImpl);
    besuPluginContext.addService(
        TransactionPoolValidatorService.class, transactionValidatorServiceImpl);
    besuPluginContext.addService(
        TransactionSimulationService.class, transactionSimulationServiceImpl);
    besuPluginContext.addService(BlockchainService.class, blockchainServiceImpl);

    // register built-in plugins
    rocksDBPlugin = new RocksDBPlugin();
    rocksDBPlugin.register(besuPluginContext);
    new InMemoryStoragePlugin().register(besuPluginContext);

    metricCategoryRegistry
        .getMetricCategories()
        .forEach(metricCategoryConverter::addRegistryCategory);

    // register default security module
    securityModuleService.register(
        DEFAULT_SECURITY_MODULE, Suppliers.memoize(this::defaultSecurityModule));
  }

  private SecurityModule defaultSecurityModule() {
    return new KeyPairSecurityModule(loadKeyPair(nodePrivateKeyFileOption.getNodePrivateKeyFile()));
  }

  /**
   * Load key pair from private key. Visible to be accessed by subcommands.
   *
   * @param nodePrivateKeyFile File containing private key
   * @return KeyPair loaded from private key file
   */
  public KeyPair loadKeyPair(final File nodePrivateKeyFile) {
    return KeyPairUtil.loadKeyPair(resolveNodePrivateKeyFile(nodePrivateKeyFile));
  }

  private void preSynchronization() {
    preSynchronizationTaskRunner.runTasks(besuController);
  }

  private Runner buildRunner() {
    return synchronize(
        besuController,
        p2PDiscoveryConfig.p2pEnabled(),
        p2pTLSConfiguration,
        p2PDiscoveryConfig.peerDiscoveryEnabled(),
        ethNetworkConfig,
        p2PDiscoveryConfig.p2pHost(),
        p2PDiscoveryConfig.p2pInterface(),
        p2PDiscoveryConfig.p2pPort(),
        graphQLConfiguration,
        jsonRpcConfiguration,
        engineJsonRpcConfiguration,
        webSocketConfiguration,
        jsonRpcIpcConfiguration,
        inProcessRpcConfiguration,
        apiConfiguration,
        metricsConfiguration,
        permissioningConfiguration,
        staticNodes,
        pidPath);
  }

  private void startPlugins(final Runner runner) {
    blockchainServiceImpl.init(
        besuController.getProtocolContext(), besuController.getProtocolSchedule());
    transactionSimulationServiceImpl.init(
        besuController.getProtocolContext().getBlockchain(),
        new TransactionSimulator(
            besuController.getProtocolContext().getBlockchain(),
            besuController.getProtocolContext().getWorldStateArchive(),
            besuController.getProtocolSchedule(),
            apiConfiguration.getGasCap()));
    rpcEndpointServiceImpl.init(runner.getInProcessRpcMethods());

    besuPluginContext.addService(
        BesuEvents.class,
        new BesuEventsImpl(
            besuController.getProtocolContext().getBlockchain(),
            besuController.getProtocolManager().getBlockBroadcaster(),
            besuController.getTransactionPool(),
            besuController.getSyncState(),
            besuController.getProtocolContext().getBadBlockManager()));
    besuPluginContext.addService(MetricsSystem.class, getMetricsSystem());

    besuPluginContext.addService(BlockchainService.class, blockchainServiceImpl);

    besuPluginContext.addService(
        SynchronizationService.class,
        new SynchronizationServiceImpl(
            besuController.getProtocolContext(),
            besuController.getProtocolSchedule(),
            besuController.getSyncState(),
            besuController.getProtocolContext().getWorldStateArchive()));

    besuPluginContext.addService(P2PService.class, new P2PServiceImpl(runner.getP2PNetwork()));

    besuPluginContext.addService(
        TransactionPoolService.class,
        new TransactionPoolServiceImpl(besuController.getTransactionPool()));

    besuPluginContext.addService(
        RlpConverterService.class,
        new RlpConverterServiceImpl(besuController.getProtocolSchedule()));

    besuPluginContext.addService(
        TraceService.class,
        new TraceServiceImpl(
            new BlockchainQueries(
                besuController.getProtocolSchedule(),
                besuController.getProtocolContext().getBlockchain(),
                besuController.getProtocolContext().getWorldStateArchive(),
                miningParametersSupplier.get()),
            besuController.getProtocolSchedule()));

    besuController.getAdditionalPluginServices().appendPluginServices(besuPluginContext);
    besuPluginContext.startPlugins();
  }

  private void validatePrivacyPluginOptions() {
    // plugins do not 'wire up' until start has been called
    // consequently you can only do some configuration checks
    // after start has been called on plugins

    if (Boolean.TRUE.equals(privacyOptionGroup.isPrivacyEnabled)) {

      if (privacyOptionGroup.privateMarkerTransactionSigningKeyPath != null
          && privacyPluginService != null
          && privacyPluginService.getPrivateMarkerTransactionFactory() != null) {
        throw new ParameterException(
            commandLine,
            "--privacy-marker-transaction-signing-key-file can not be used in conjunction with a plugin that specifies a PrivateMarkerTransactionFactory");
      }

      if (Wei.ZERO.compareTo(miningParametersSupplier.get().getMinTransactionGasPrice()) < 0
          && (privacyOptionGroup.privateMarkerTransactionSigningKeyPath == null
              && (privacyPluginService == null
                  || privacyPluginService.getPrivateMarkerTransactionFactory() == null))) {
        // if gas is required, cannot use random keys to sign private tx
        // ie --privacy-marker-transaction-signing-key-file must be set
        throw new ParameterException(
            commandLine,
            "Not a free gas network. --privacy-marker-transaction-signing-key-file must be specified and must be a funded account. Private transactions cannot be signed by random (non-funded) accounts in paid gas networks");
      }

      if (unstablePrivacyPluginOptions.isPrivacyPluginEnabled()
          && privacyPluginService != null
          && privacyPluginService.getPayloadProvider() == null) {
        throw new ParameterException(
            commandLine,
            "No Payload Provider has been provided. You must register one when enabling privacy plugin!");
      }

      if (unstablePrivacyPluginOptions.isPrivacyPluginEnabled()
          && privacyOptionGroup.isFlexiblePrivacyGroupsEnabled) {
        throw new ParameterException(
            commandLine, "Privacy Plugin can not be used with flexible privacy groups");
      }
    }
  }

  private void setReleaseMetrics() {
    besuComponent
        .getMetricsSystem()
        .createLabelledGauge(
            StandardMetricCategory.PROCESS, "release", "Release information", "version")
        .labels(() -> 1, BesuInfo.version());
  }

  /**
   * Configure logging framework for Besu
   *
   * @param announce sets to true to print the logging level on standard output
   */
  public void configureLogging(final boolean announce) {
    // To change the configuration if color was enabled/disabled
    LogConfigurator.reconfigure();
    // set log level per CLI flags
    final String logLevel = loggingLevelOption.getLogLevel();
    if (logLevel != null) {
      if (announce) {
        System.out.println("Setting logging level to " + logLevel);
      }
      LogConfigurator.setLevel("", logLevel);
    }
  }

  /**
   * Logging in Color enabled or not.
   *
   * @return Optional true or false representing logging color is enabled. Empty if not set.
   */
  public static Optional<Boolean> getColorEnabled() {
    return Optional.ofNullable(colorEnabled);
  }

  private void configureNativeLibs() {
    if (unstableNativeLibraryOptions.getNativeAltbn128()
        && AbstractAltBnPrecompiledContract.maybeEnableNative()) {
      logger.info("Using the native implementation of alt bn128");
    } else {
      AbstractAltBnPrecompiledContract.disableNative();
      logger.info("Using the Java implementation of alt bn128");
    }

    if (unstableNativeLibraryOptions.getNativeModExp()
        && BigIntegerModularExponentiationPrecompiledContract.maybeEnableNative()) {
      logger.info("Using the native implementation of modexp");
    } else {
      BigIntegerModularExponentiationPrecompiledContract.disableNative();
      logger.info("Using the Java implementation of modexp");
    }

    if (unstableNativeLibraryOptions.getNativeSecp()
        && SignatureAlgorithmFactory.getInstance().maybeEnableNative()) {
      logger.info("Using the native implementation of the signature algorithm");
    } else {
      SignatureAlgorithmFactory.getInstance().disableNative();
      logger.info("Using the Java implementation of the signature algorithm");
    }

    if (unstableNativeLibraryOptions.getNativeBlake2bf()
        && Blake2bfMessageDigest.Blake2bfDigest.isNative()) {
      logger.info("Using the native implementation of the blake2bf algorithm");
    } else {
      Blake2bfMessageDigest.Blake2bfDigest.disableNative();
      logger.info("Using the Java implementation of the blake2bf algorithm");
    }

    if (genesisConfigOptionsSupplier.get().getCancunTime().isPresent()
        || genesisConfigOptionsSupplier.get().getCancunEOFTime().isPresent()
        || genesisConfigOptionsSupplier.get().getPragueTime().isPresent()
        || genesisConfigOptionsSupplier.get().getPragueEOFTime().isPresent()) {
      if (kzgTrustedSetupFile != null) {
        KZGPointEvalPrecompiledContract.init(kzgTrustedSetupFile);
      } else {
        KZGPointEvalPrecompiledContract.init();
      }
    } else if (kzgTrustedSetupFile != null) {
      throw new ParameterException(
          this.commandLine,
          "--kzg-trusted-setup can only be specified on networks with data blobs enabled");
    }
  }

  private void validateOptions() {
    validateRequiredOptions();
    issueOptionWarnings();
    validateP2PInterface(p2PDiscoveryOptions.p2pInterface);
    validateMiningParams();
    validateNatParams();
    validateNetStatsParams();
    validateDnsOptionsParams();
    ensureValidPeerBoundParams();
    validateRpcOptionsParams();
    validateRpcWsOptions();
    validateChainDataPruningParams();
    validatePostMergeCheckpointBlockRequirements();
    validateTransactionPoolOptions();
    validateDataStorageOptions();
    validateGraphQlOptions();
    validateApiOptions();
    validateConsensusSyncCompatibilityOptions();
    validatePluginOptions();
    p2pTLSConfigOptions.checkP2PTLSOptionsDependencies(logger, commandLine);
  }

  private void validateConsensusSyncCompatibilityOptions() {
    // snap and checkpoint are experimental for BFT
    if ((genesisConfigOptionsSupplier.get().isIbftLegacy()
            || genesisConfigOptionsSupplier.get().isIbft2()
            || genesisConfigOptionsSupplier.get().isQbft())
        && !unstableSynchronizerOptions.isSnapSyncBftEnabled()) {
      final String errorSuffix = "can't be used with BFT networks";
      if (SyncMode.CHECKPOINT.equals(syncMode)) {
        throw new ParameterException(
            commandLine, String.format("%s %s", "Checkpoint sync", errorSuffix));
      }
      if (syncMode == SyncMode.SNAP) {
        throw new ParameterException(commandLine, String.format("%s %s", "Snap sync", errorSuffix));
      }
    }
  }

  private void validatePluginOptions() {
    pluginsConfigurationOptions.validate(commandLine);
  }

  private void validateApiOptions() {
    apiConfigurationOptions.validate(commandLine, logger);
  }

  private void validateTransactionPoolOptions() {
    transactionPoolOptions.validate(commandLine, genesisConfigOptionsSupplier.get());
  }

  private void validateDataStorageOptions() {
    dataStorageOptions.validate(commandLine);
  }

  private void validateRequiredOptions() {
    commandLine
        .getCommandSpec()
        .options()
        .forEach(
            option -> {
              if (option.required() && option.stringValues().isEmpty()) {
                throw new ParameterException(
                    this.commandLine, "Missing required option: " + option.longestName());
              }
            });
  }

  private void validateMiningParams() {
    miningOptions.validate(
        commandLine, genesisConfigOptionsSupplier.get(), isMergeEnabled(), logger);
  }

  /**
   * Validates P2P interface IP address/host name. Visible for testing.
   *
   * @param p2pInterface IP Address/host name
   */
  protected void validateP2PInterface(final String p2pInterface) {
    final String failMessage = "The provided --p2p-interface is not available: " + p2pInterface;
    try {
      if (!NetworkUtility.isNetworkInterfaceAvailable(p2pInterface)) {
        throw new ParameterException(commandLine, failMessage);
      }
    } catch (final UnknownHostException | SocketException e) {
      throw new ParameterException(commandLine, failMessage, e);
    }
  }

  private void validateGraphQlOptions() {
    graphQlOptions.validate(logger, commandLine);
  }

  @SuppressWarnings("ConstantConditions")
  private void validateNatParams() {
    if (natMethod.equals(NatMethod.KUBERNETES)) {
      logger.warn("Kubernetes NAT method is deprecated. Please use Docker or UPNP");
    }
    if (!unstableNatOptions.getNatManagerServiceName().equals(DEFAULT_BESU_SERVICE_NAME_FILTER)) {
      logger.warn(
          "`--Xnat-kube-service-name` and Kubernetes NAT method are deprecated. Please use Docker or UPNP");
    }
    if (!(natMethod.equals(NatMethod.AUTO) || natMethod.equals(NatMethod.KUBERNETES))
        && !unstableNatOptions
            .getNatManagerServiceName()
            .equals(DEFAULT_BESU_SERVICE_NAME_FILTER)) {
      throw new ParameterException(
          this.commandLine,
          "The `--Xnat-kube-service-name` parameter is only used in kubernetes mode. Either remove --Xnat-kube-service-name"
              + " or select the KUBERNETES mode (via --nat--method=KUBERNETES)");
    }
    if (natMethod.equals(NatMethod.AUTO) && !unstableNatOptions.getNatMethodFallbackEnabled()) {
      throw new ParameterException(
          this.commandLine,
          "The `--Xnat-method-fallback-enabled` parameter cannot be used in AUTO mode. Either remove --Xnat-method-fallback-enabled"
              + " or select another mode (via --nat--method=XXXX)");
    }
  }

  private void validateNetStatsParams() {
    if (Strings.isNullOrEmpty(ethstatsOptions.getEthstatsUrl())
        && !ethstatsOptions.getEthstatsContact().isEmpty()) {
      throw new ParameterException(
          this.commandLine,
          "The `--ethstats-contact` requires ethstats server URL to be provided. Either remove --ethstats-contact"
              + " or provide a URL (via --ethstats=nodename:secret@host:port)");
    }
  }

  private void validateDnsOptionsParams() {
    if (!unstableDnsOptions.getDnsEnabled() && unstableDnsOptions.getDnsUpdateEnabled()) {
      throw new ParameterException(
          this.commandLine,
          "The `--Xdns-update-enabled` requires dns to be enabled. Either remove --Xdns-update-enabled"
              + " or specify dns is enabled (--Xdns-enabled)");
    }
  }

  private void ensureValidPeerBoundParams() {
    maxPeers = p2PDiscoveryOptions.maxPeers;
    final Boolean isLimitRemoteWireConnectionsEnabled =
        p2PDiscoveryOptions.isLimitRemoteWireConnectionsEnabled;
    if (isLimitRemoteWireConnectionsEnabled) {
      final float fraction =
          Fraction.fromPercentage(p2PDiscoveryOptions.maxRemoteConnectionsPercentage).getValue();
      checkState(
          fraction >= 0.0 && fraction <= 1.0,
          "Fraction of remote connections allowed must be between 0.0 and 1.0 (inclusive).");
      maxRemoteInitiatedPeers = Math.round(fraction * maxPeers);
    } else {
      maxRemoteInitiatedPeers = maxPeers;
    }
  }

  private void validateRpcOptionsParams() {
    final Predicate<String> configuredApis =
        apiName ->
            Arrays.stream(RpcApis.values())
                    .anyMatch(builtInApi -> apiName.equals(builtInApi.name()))
                || rpcEndpointServiceImpl.hasNamespace(apiName);
    jsonRpcHttpOptions.validate(logger, commandLine, configuredApis);
  }

  private void validateRpcWsOptions() {
    final Predicate<String> configuredApis =
        apiName ->
            Arrays.stream(RpcApis.values())
                    .anyMatch(builtInApi -> apiName.equals(builtInApi.name()))
                || rpcEndpointServiceImpl.hasNamespace(apiName);
    rpcWebsocketOptions.validate(logger, commandLine, configuredApis);
  }

  private void validateChainDataPruningParams() {
    if (unstableChainPruningOptions.getChainDataPruningEnabled()
        && unstableChainPruningOptions.getChainDataPruningBlocksRetained()
            < unstableChainPruningOptions.getChainDataPruningBlocksRetainedLimit()) {
      throw new ParameterException(
          this.commandLine,
          "--Xchain-pruning-blocks-retained must be >= "
              + unstableChainPruningOptions.getChainDataPruningBlocksRetainedLimit());
    }
  }

  private GenesisConfigFile readGenesisConfigFile() {
    GenesisConfigFile effectiveGenesisFile;
    effectiveGenesisFile =
        network.equals(EPHEMERY)
            ? EphemeryGenesisUpdater.updateGenesis(genesisConfigOverrides)
            : genesisFile != null
                ? GenesisConfigFile.fromSource(genesisConfigSource(genesisFile))
                : GenesisConfigFile.fromResource(
                    Optional.ofNullable(network).orElse(MAINNET).getGenesisFile());
    return effectiveGenesisFile.withOverrides(genesisConfigOverrides);
  }

  private GenesisConfigOptions readGenesisConfigOptions() {
    try {
      return genesisConfigFileSupplier.get().getConfigOptions();
    } catch (final Exception e) {
      throw new ParameterException(
          this.commandLine, "Unable to load genesis file. " + e.getCause());
    }
  }

  private void issueOptionWarnings() {

    // Check that P2P options are able to work
    CommandLineUtils.checkOptionDependencies(
        logger,
        commandLine,
        "--p2p-enabled",
        !p2PDiscoveryOptions.p2pEnabled,
        asList(
            "--bootnodes",
            "--discovery-enabled",
            "--max-peers",
            "--banned-node-id",
            "--banned-node-ids",
            "--p2p-host",
            "--p2p-interface",
            "--p2p-port",
            "--remote-connections-max-percentage"));

    if (SyncMode.isFullSync(getDefaultSyncModeIfNotSet())
        && isOptionSet(commandLine, "--sync-min-peers")) {
      logger.warn("--sync-min-peers is ignored in FULL sync-mode");
    }

    CommandLineUtils.failIfOptionDoesntMeetRequirement(
        commandLine,
        "--Xcheckpoint-post-merge-enabled can only be used with CHECKPOINT sync-mode",
        getDefaultSyncModeIfNotSet() == SyncMode.CHECKPOINT,
        singletonList("--Xcheckpoint-post-merge-enabled"));

    CommandLineUtils.failIfOptionDoesntMeetRequirement(
        commandLine,
        "--Xsnapsync-synchronizer-flat option can only be used when --Xbonsai-full-flat-db-enabled is true",
        dataStorageOptions.toDomainObject().getUnstable().getBonsaiFullFlatDbEnabled(),
        asList(
            "--Xsnapsync-synchronizer-flat-account-healed-count-per-request",
            "--Xsnapsync-synchronizer-flat-slot-healed-count-per-request"));

    if (!securityModuleName.equals(DEFAULT_SECURITY_MODULE)
        && nodePrivateKeyFileOption.getNodePrivateKeyFile() != null) {
      logger.warn(
          DEPENDENCY_WARNING_MSG,
          "--node-private-key-file",
          "--security-module=" + DEFAULT_SECURITY_MODULE);
    }
  }

  private void configure() throws Exception {
    p2PDiscoveryConfig = p2PDiscoveryOptions.toDomainObject();
    engineRPCConfig = engineRPCOptions.toDomainObject();
    checkPortClash();
    checkIfRequiredPortsAreAvailable();
    syncMode = getDefaultSyncModeIfNotSet();
    versionCompatibilityProtection = getDefaultVersionCompatibilityProtectionIfNotSet();

    ethNetworkConfig = updateNetworkConfig(network);

    jsonRpcConfiguration =
        jsonRpcHttpOptions.jsonRpcConfiguration(
            hostsAllowlist, p2PDiscoveryOptions.p2pHost, unstableRPCOptions.getHttpTimeoutSec());
    if (isEngineApiEnabled()) {
      engineJsonRpcConfiguration = createEngineJsonRpcConfiguration();
    }
    p2pTLSConfiguration = p2pTLSConfigOptions.p2pTLSConfiguration(commandLine);
    graphQLConfiguration =
        graphQlOptions.graphQLConfiguration(
            hostsAllowlist, p2PDiscoveryOptions.p2pHost, unstableRPCOptions.getHttpTimeoutSec());

    webSocketConfiguration =
        rpcWebsocketOptions.webSocketConfiguration(
            hostsAllowlist, p2PDiscoveryConfig.p2pHost(), unstableRPCOptions.getWsTimeoutSec());
    jsonRpcIpcConfiguration =
        jsonRpcIpcConfiguration(
            unstableIpcOptions.isEnabled(),
            unstableIpcOptions.getIpcPath(),
            unstableIpcOptions.getRpcIpcApis());
    inProcessRpcConfiguration = inProcessRpcOptions.toDomainObject();
    apiConfiguration = apiConfigurationOptions.apiConfiguration();
    dataStorageConfiguration = getDataStorageConfiguration();
    // hostsWhitelist is a hidden option. If it is specified, add the list to hostAllowlist
    if (!hostsWhitelist.isEmpty()) {
      // if allowlist == default values, remove the default values
      if (hostsAllowlist.size() == 2
          && hostsAllowlist.containsAll(List.of("localhost", "127.0.0.1"))) {
        hostsAllowlist.removeAll(List.of("localhost", "127.0.0.1"));
      }
      hostsAllowlist.addAll(hostsWhitelist);
    }

    permissioningConfiguration = permissioningConfiguration();
    staticNodes = loadStaticNodes();

    final List<EnodeURL> enodeURIs = ethNetworkConfig.bootNodes();
    permissioningConfiguration
        .flatMap(PermissioningConfiguration::getLocalConfig)
        .ifPresent(p -> ensureAllNodesAreInAllowlist(enodeURIs, p));

    permissioningConfiguration
        .flatMap(PermissioningConfiguration::getLocalConfig)
        .ifPresent(p -> ensureAllNodesAreInAllowlist(staticNodes, p));
    metricsConfiguration = metricsConfiguration();

    instantiateSignatureAlgorithmFactory();

    logger.info(generateConfigurationOverview());
    logger.info("Security Module: {}", securityModuleName);
  }

  private Optional<PermissioningConfiguration> permissioningConfiguration() throws Exception {
    return permissionsOptions.permissioningConfiguration(
        jsonRpcHttpOptions,
        rpcWebsocketOptions,
        getEnodeDnsConfiguration(),
        dataDir(),
        logger,
        commandLine);
  }

  private JsonRpcIpcConfiguration jsonRpcIpcConfiguration(
      final Boolean enabled, final Path ipcPath, final List<String> rpcIpcApis) {
    final Path actualPath;
    if (ipcPath == null) {
      actualPath = IpcOptions.getDefaultPath(dataDir());
    } else {
      actualPath = ipcPath;
    }
    return new JsonRpcIpcConfiguration(
        vertx.isNativeTransportEnabled() && enabled, actualPath, rpcIpcApis);
  }

  private void ensureAllNodesAreInAllowlist(
      final Collection<EnodeURL> enodeAddresses,
      final LocalPermissioningConfiguration permissioningConfiguration) {
    try {
      PermissioningConfigurationValidator.areAllNodesInAllowlist(
          enodeAddresses, permissioningConfiguration);
    } catch (final Exception e) {
      throw new ParameterException(this.commandLine, e.getMessage());
    }
  }

  /**
   * Builds BesuController
   *
   * @return instance of BesuController
   */
  public BesuController buildController() {
    try {
      return setupControllerBuilder().build();
    } catch (final Exception e) {
      throw new ExecutionException(this.commandLine, e.getMessage(), e);
    }
  }

  /**
   * Builds BesuControllerBuilder which can be used to build BesuController
   *
   * @return instance of BesuControllerBuilder
   */
  public BesuControllerBuilder setupControllerBuilder() {
    pluginCommonConfiguration
        .init(dataDir(), dataDir().resolve(DATABASE_PATH), getDataStorageConfiguration())
        .withMiningParameters(miningParametersSupplier.get())
        .withJsonRpcHttpOptions(jsonRpcHttpOptions);
    final KeyValueStorageProvider storageProvider = keyValueStorageProvider(keyValueStorageName);
    return controllerBuilder
        .fromEthNetworkConfig(updateNetworkConfig(network), getDefaultSyncModeIfNotSet())
        .synchronizerConfiguration(buildSyncConfig())
        .ethProtocolConfiguration(unstableEthProtocolOptions.toDomainObject())
        .networkConfiguration(unstableNetworkingOptions.toDomainObject())
        .dataDirectory(dataDir())
        .dataStorageConfiguration(getDataStorageConfiguration())
        .miningParameters(miningParametersSupplier.get())
        .transactionPoolConfiguration(buildTransactionPoolConfiguration())
        .nodeKey(new NodeKey(securityModule()))
        .metricsSystem((ObservableMetricsSystem) besuComponent.getMetricsSystem())
        .messagePermissioningProviders(permissioningService.getMessagePermissioningProviders())
        .privacyParameters(privacyParameters())
        .clock(Clock.systemUTC())
        .isRevertReasonEnabled(isRevertReasonEnabled)
        .isParallelTxProcessingEnabled(
            dataStorageConfiguration.getUnstable().isParallelTxProcessingEnabled())
        .storageProvider(storageProvider)
        .gasLimitCalculator(
            miningParametersSupplier.get().getTargetGasLimit().isPresent()
                ? new FrontierTargetingGasLimitCalculator()
                : GasLimitCalculator.constant())
        .requiredBlocks(requiredBlocks)
        .reorgLoggingThreshold(reorgLoggingThreshold)
        .evmConfiguration(unstableEvmOptions.toDomainObject())
        .maxPeers(p2PDiscoveryOptions.maxPeers)
        .maxRemotelyInitiatedPeers(maxRemoteInitiatedPeers)
        .randomPeerPriority(p2PDiscoveryOptions.randomPeerPriority)
        .chainPruningConfiguration(unstableChainPruningOptions.toDomainObject())
        .cacheLastBlocks(numberOfblocksToCache)
        .genesisStateHashCacheEnabled(genesisStateHashCacheEnabled)
        .besuComponent(besuComponent);
  }

  private JsonRpcConfiguration createEngineJsonRpcConfiguration() {
    jsonRpcHttpOptions.checkDependencies(logger, commandLine);
    final JsonRpcConfiguration engineConfig =
        jsonRpcHttpOptions.jsonRpcConfiguration(
            engineRPCConfig.engineHostsAllowlist(),
            p2PDiscoveryConfig.p2pHost(),
            unstableRPCOptions.getWsTimeoutSec());
    engineConfig.setPort(engineRPCConfig.engineRpcPort());
    engineConfig.setRpcApis(Arrays.asList("ENGINE", "ETH"));
    engineConfig.setEnabled(isEngineApiEnabled());
    if (!engineRPCConfig.isEngineAuthDisabled()) {
      engineConfig.setAuthenticationEnabled(true);
      engineConfig.setAuthenticationAlgorithm(JwtAlgorithm.HS256);
      if (Objects.nonNull(engineRPCConfig.engineJwtKeyFile())
          && java.nio.file.Files.exists(engineRPCConfig.engineJwtKeyFile())) {
        engineConfig.setAuthenticationPublicKeyFile(engineRPCConfig.engineJwtKeyFile().toFile());
      } else {
        logger.warn(
            "Engine API authentication enabled without key file. Expect ephemeral jwt.hex file in datadir");
      }
    }
    return engineConfig;
  }

  private void checkPrivacyTlsOptionsDependencies() {
    CommandLineUtils.checkOptionDependencies(
        logger,
        commandLine,
        "--privacy-tls-enabled",
        !privacyOptionGroup.isPrivacyTlsEnabled,
        asList(
            "--privacy-tls-keystore-file",
            "--privacy-tls-keystore-password-file",
            "--privacy-tls-known-enclave-file"));
  }

  /**
   * Metrics Configuration for Besu
   *
   * @return instance of MetricsConfiguration.
   */
  public MetricsConfiguration metricsConfiguration() {
    if (metricsOptionGroup.getMetricsEnabled() && metricsOptionGroup.getMetricsPushEnabled()) {
      throw new ParameterException(
          this.commandLine,
          "--metrics-enabled option and --metrics-push-enabled option can't be used at the same "
              + "time.  Please refer to CLI reference for more details about this constraint.");
    }

    CommandLineUtils.checkOptionDependencies(
        logger,
        commandLine,
        "--metrics-enabled",
        !metricsOptionGroup.getMetricsEnabled(),
        asList("--metrics-host", "--metrics-port"));

    CommandLineUtils.checkOptionDependencies(
        logger,
        commandLine,
        "--metrics-push-enabled",
        !metricsOptionGroup.getMetricsPushEnabled(),
        asList(
            "--metrics-push-host",
            "--metrics-push-port",
            "--metrics-push-interval",
            "--metrics-push-prometheus-job"));

    return unstableMetricsCLIOptions
        .toDomainObject()
        .enabled(metricsOptionGroup.getMetricsEnabled())
        .host(
            Strings.isNullOrEmpty(metricsOptionGroup.getMetricsHost())
                ? p2PDiscoveryOptions.p2pHost
                : metricsOptionGroup.getMetricsHost())
        .port(metricsOptionGroup.getMetricsPort())
        .protocol(metricsOptionGroup.getMetricsProtocol())
        .metricCategories(metricsOptionGroup.getMetricCategories())
        .pushEnabled(metricsOptionGroup.getMetricsPushEnabled())
        .pushHost(
            Strings.isNullOrEmpty(metricsOptionGroup.getMetricsPushHost())
                ? p2PDiscoveryOptions.autoDiscoverDefaultIP().getHostAddress()
                : metricsOptionGroup.getMetricsPushHost())
        .pushPort(metricsOptionGroup.getMetricsPushPort())
        .pushInterval(metricsOptionGroup.getMetricsPushInterval())
        .hostsAllowlist(hostsAllowlist)
        .prometheusJob(metricsOptionGroup.getMetricsPrometheusJob())
        .build();
  }

  private PrivacyParameters privacyParameters() {

    CommandLineUtils.checkOptionDependencies(
        logger,
        commandLine,
        "--privacy-enabled",
        !privacyOptionGroup.isPrivacyEnabled,
        asList("--privacy-multi-tenancy-enabled", "--privacy-tls-enabled"));

    CommandLineUtils.checkMultiOptionDependencies(
        logger,
        commandLine,
        "--privacy-url and/or --privacy-public-key-file ignored because none of --privacy-enabled was defined.",
        List.of(!privacyOptionGroup.isPrivacyEnabled),
        List.of("--privacy-url", "--privacy-public-key-file"));

    checkPrivacyTlsOptionsDependencies();

    final PrivacyParameters.Builder privacyParametersBuilder = new PrivacyParameters.Builder();
    if (Boolean.TRUE.equals(privacyOptionGroup.isPrivacyEnabled)) {
      final String errorSuffix = "cannot be enabled with privacy.";
      if (syncMode == SyncMode.FAST) {
        throw new ParameterException(commandLine, String.format("%s %s", "Fast sync", errorSuffix));
      }
      if (syncMode == SyncMode.SNAP) {
        throw new ParameterException(commandLine, String.format("%s %s", "Snap sync", errorSuffix));
      }
      if (syncMode == SyncMode.CHECKPOINT) {
        throw new ParameterException(
            commandLine, String.format("%s %s", "Checkpoint sync", errorSuffix));
      }
      if (getDataStorageConfiguration().getDataStorageFormat().equals(DataStorageFormat.BONSAI)) {
        throw new ParameterException(commandLine, String.format("%s %s", "Bonsai", errorSuffix));
      }

      if (Boolean.TRUE.equals(privacyOptionGroup.isPrivacyMultiTenancyEnabled)
          && Boolean.FALSE.equals(jsonRpcConfiguration.isAuthenticationEnabled())
          && Boolean.FALSE.equals(webSocketConfiguration.isAuthenticationEnabled())) {
        throw new ParameterException(
            commandLine,
            "Privacy multi-tenancy requires either http authentication to be enabled or WebSocket authentication to be enabled");
      }

      privacyParametersBuilder.setEnabled(true);
      privacyParametersBuilder.setEnclaveUrl(privacyOptionGroup.privacyUrl);
      privacyParametersBuilder.setMultiTenancyEnabled(
          privacyOptionGroup.isPrivacyMultiTenancyEnabled);
      privacyParametersBuilder.setFlexiblePrivacyGroupsEnabled(
          privacyOptionGroup.isFlexiblePrivacyGroupsEnabled);
      privacyParametersBuilder.setPrivacyPluginEnabled(
          unstablePrivacyPluginOptions.isPrivacyPluginEnabled());
      privacyParametersBuilder.setPrivateNonceAlwaysIncrementsEnabled(
          privacyOptionGroup.isPrivateNonceAlwaysIncrementsEnabled);

      final boolean hasPrivacyPublicKey = privacyOptionGroup.privacyPublicKeyFile != null;

      if (hasPrivacyPublicKey
          && Boolean.TRUE.equals(privacyOptionGroup.isPrivacyMultiTenancyEnabled)) {
        throw new ParameterException(
            commandLine, "Privacy multi-tenancy and privacy public key cannot be used together");
      }

      if (!hasPrivacyPublicKey
          && !privacyOptionGroup.isPrivacyMultiTenancyEnabled
          && !unstablePrivacyPluginOptions.isPrivacyPluginEnabled()) {
        throw new ParameterException(
            commandLine, "Please specify Enclave public key file path to enable privacy");
      }

      if (hasPrivacyPublicKey
          && Boolean.FALSE.equals(privacyOptionGroup.isPrivacyMultiTenancyEnabled)) {
        try {
          privacyParametersBuilder.setPrivacyUserIdUsingFile(
              privacyOptionGroup.privacyPublicKeyFile);
        } catch (final IOException e) {
          throw new ParameterException(
              commandLine, "Problem with privacy-public-key-file: " + e.getMessage(), e);
        } catch (final IllegalArgumentException e) {
          throw new ParameterException(
              commandLine, "Contents of privacy-public-key-file invalid: " + e.getMessage(), e);
        }
      }

      privacyParametersBuilder.setPrivateKeyPath(
          privacyOptionGroup.privateMarkerTransactionSigningKeyPath);
      privacyParametersBuilder.setStorageProvider(
          privacyKeyStorageProvider(keyValueStorageName + "-privacy"));
      if (Boolean.TRUE.equals(privacyOptionGroup.isPrivacyTlsEnabled)) {
        privacyParametersBuilder.setPrivacyKeyStoreFile(privacyOptionGroup.privacyKeyStoreFile);
        privacyParametersBuilder.setPrivacyKeyStorePasswordFile(
            privacyOptionGroup.privacyKeyStorePasswordFile);
        privacyParametersBuilder.setPrivacyTlsKnownEnclaveFile(
            privacyOptionGroup.privacyTlsKnownEnclaveFile);
      }
      privacyParametersBuilder.setEnclaveFactory(new EnclaveFactory(vertx));
    }

    if (Boolean.FALSE.equals(privacyOptionGroup.isPrivacyEnabled) && anyPrivacyApiEnabled()) {
      logger.warn("Privacy is disabled. Cannot use EEA/PRIV API methods when not using Privacy.");
    }

    privacyParametersBuilder.setPrivacyService(privacyPluginService);
    final PrivacyParameters privacyParameters = privacyParametersBuilder.build();

    if (Boolean.TRUE.equals(privacyOptionGroup.isPrivacyEnabled)) {
      preSynchronizationTaskRunner.addTask(
          new PrivateDatabaseMigrationPreSyncTask(
              privacyParameters, privacyOptionGroup.migratePrivateDatabase));
    }

    return privacyParameters;
  }

  private boolean anyPrivacyApiEnabled() {
    return jsonRpcHttpOptions.getRpcHttpApis().contains(RpcApis.EEA.name())
        || rpcWebsocketOptions.getRpcWsApis().contains(RpcApis.EEA.name())
        || jsonRpcHttpOptions.getRpcHttpApis().contains(RpcApis.PRIV.name())
        || rpcWebsocketOptions.getRpcWsApis().contains(RpcApis.PRIV.name());
  }

  private PrivacyKeyValueStorageProvider privacyKeyStorageProvider(final String name) {
    return new PrivacyKeyValueStorageProviderBuilder()
        .withStorageFactory(privacyKeyValueStorageFactory(name))
        .withCommonConfiguration(pluginCommonConfiguration)
        .withMetricsSystem(getMetricsSystem())
        .build();
  }

  private PrivacyKeyValueStorageFactory privacyKeyValueStorageFactory(final String name) {
    return (PrivacyKeyValueStorageFactory)
        storageService
            .getByName(name)
            .orElseThrow(
                () -> new StorageException("No KeyValueStorageFactory found for key: " + name));
  }

  private KeyValueStorageProvider keyValueStorageProvider(final String name) {
    if (this.keyValueStorageProvider == null) {
      this.keyValueStorageProvider =
          new KeyValueStorageProviderBuilder()
              .withStorageFactory(
                  storageService
                      .getByName(name)
                      .orElseThrow(
                          () ->
                              new StorageException(
                                  "No KeyValueStorageFactory found for key: " + name)))
              .withCommonConfiguration(pluginCommonConfiguration)
              .withMetricsSystem(getMetricsSystem())
              .build();
    }
    return this.keyValueStorageProvider;
  }

  /**
   * Get the storage provider
   *
   * @return the storage provider
   */
  public StorageProvider getStorageProvider() {
    return keyValueStorageProvider(keyValueStorageName);
  }

  private SynchronizerConfiguration buildSyncConfig() {
    return unstableSynchronizerOptions
        .toDomainObject()
        .syncMode(syncMode)
        .syncMinimumPeerCount(syncMinPeerCount)
        .build();
  }

  private TransactionPoolConfiguration buildTransactionPoolConfiguration() {
    transactionPoolOptions.setPluginTransactionValidatorService(transactionValidatorServiceImpl);
    final var txPoolConf = transactionPoolOptions.toDomainObject();
    final var txPoolConfBuilder =
        ImmutableTransactionPoolConfiguration.builder()
            .from(txPoolConf)
            .saveFile((dataPath.resolve(txPoolConf.getSaveFile().getPath()).toFile()));

    if (genesisConfigOptionsSupplier.get().isZeroBaseFee()) {
      logger.warn(
          "Forcing price bump for transaction replacement to 0, since we are on a zero basefee network");
      txPoolConfBuilder.priceBump(Percentage.ZERO);
    }

    if (miningParametersSupplier.get().getMinTransactionGasPrice().equals(Wei.ZERO)
        && !transactionPoolOptions.isPriceBumpSet(commandLine)) {
      logger.warn(
          "Forcing price bump for transaction replacement to 0, since min-gas-price is set to 0");
      txPoolConfBuilder.priceBump(Percentage.ZERO);
    }

    if (miningParametersSupplier
        .get()
        .getMinTransactionGasPrice()
        .lessThan(txPoolConf.getMinGasPrice())) {
      if (transactionPoolOptions.isMinGasPriceSet(commandLine)) {
        throw new ParameterException(
            commandLine, "tx-pool-min-gas-price cannot be greater than the value of min-gas-price");

      } else {
        // for backward compatibility, if tx-pool-min-gas-price is not set, we adjust its value
        // to be the same as min-gas-price, so the behavior is as before this change, and we notify
        // the user of the change
        logger.warn(
            "Forcing tx-pool-min-gas-price="
                + miningParametersSupplier.get().getMinTransactionGasPrice().toDecimalString()
                + ", since it cannot be greater than the value of min-gas-price");
        txPoolConfBuilder.minGasPrice(miningParametersSupplier.get().getMinTransactionGasPrice());
      }
    }

    return txPoolConfBuilder.build();
  }

  private MiningParameters getMiningParameters() {
    miningOptions.setTransactionSelectionService(transactionSelectionServiceImpl);
    final var miningParameters = miningOptions.toDomainObject();
    getGenesisBlockPeriodSeconds(genesisConfigOptionsSupplier.get())
        .ifPresent(miningParameters::setBlockPeriodSeconds);
    initMiningParametersMetrics(miningParameters);
    return miningParameters;
  }

  /**
   * Get the data storage configuration
   *
   * @return the data storage configuration
   */
  public DataStorageConfiguration getDataStorageConfiguration() {
    if (dataStorageConfiguration == null) {
      dataStorageConfiguration = dataStorageOptions.toDomainObject();
    }

    if (SyncMode.FULL.equals(getDefaultSyncModeIfNotSet())
        && DataStorageFormat.BONSAI.equals(dataStorageConfiguration.getDataStorageFormat())
        && dataStorageConfiguration.getBonsaiLimitTrieLogsEnabled()) {

      if (CommandLineUtils.isOptionSet(
          commandLine, DataStorageOptions.BONSAI_LIMIT_TRIE_LOGS_ENABLED)) {
        throw new ParameterException(
            commandLine,
            String.format(
                "Cannot enable %s with --sync-mode=%s and --data-storage-format=%s. You must set %s or use a different sync-mode",
                DataStorageOptions.BONSAI_LIMIT_TRIE_LOGS_ENABLED,
                SyncMode.FULL,
                DataStorageFormat.BONSAI,
                DataStorageOptions.BONSAI_LIMIT_TRIE_LOGS_ENABLED + "=false"));
      }

      dataStorageConfiguration =
          ImmutableDataStorageConfiguration.copyOf(dataStorageConfiguration)
              .withBonsaiLimitTrieLogsEnabled(false);
      logger.warn(
          "Forcing {}, since it cannot be enabled with --sync-mode={} and --data-storage-format={}.",
          DataStorageOptions.BONSAI_LIMIT_TRIE_LOGS_ENABLED + "=false",
          SyncMode.FULL,
          DataStorageFormat.BONSAI);
    }
    return dataStorageConfiguration;
  }

  private void initMiningParametersMetrics(final MiningParameters miningParameters) {
    new MiningParametersMetrics(getMetricsSystem(), miningParameters);
  }

  private OptionalInt getGenesisBlockPeriodSeconds(
      final GenesisConfigOptions genesisConfigOptions) {
    if (genesisConfigOptions.isClique()) {
      return OptionalInt.of(genesisConfigOptions.getCliqueConfigOptions().getBlockPeriodSeconds());
    }

    if (genesisConfigOptions.isIbft2()) {
      return OptionalInt.of(genesisConfigOptions.getBftConfigOptions().getBlockPeriodSeconds());
    }

    if (genesisConfigOptions.isQbft()) {
      return OptionalInt.of(genesisConfigOptions.getQbftConfigOptions().getBlockPeriodSeconds());
    }

    return OptionalInt.empty();
  }

  // Blockchain synchronization from peers.
  private Runner synchronize(
      final BesuController controller,
      final boolean p2pEnabled,
      final Optional<TLSConfiguration> p2pTLSConfiguration,
      final boolean peerDiscoveryEnabled,
      final EthNetworkConfig ethNetworkConfig,
      final String p2pAdvertisedHost,
      final String p2pListenInterface,
      final int p2pListenPort,
      final GraphQLConfiguration graphQLConfiguration,
      final JsonRpcConfiguration jsonRpcConfiguration,
      final JsonRpcConfiguration engineJsonRpcConfiguration,
      final WebSocketConfiguration webSocketConfiguration,
      final JsonRpcIpcConfiguration jsonRpcIpcConfiguration,
      final InProcessRpcConfiguration inProcessRpcConfiguration,
      final ApiConfiguration apiConfiguration,
      final MetricsConfiguration metricsConfiguration,
      final Optional<PermissioningConfiguration> permissioningConfiguration,
      final Collection<EnodeURL> staticNodes,
      final Path pidPath) {

    checkNotNull(runnerBuilder);

    p2pTLSConfiguration.ifPresent(runnerBuilder::p2pTLSConfiguration);

    final Runner runner =
        runnerBuilder
            .vertx(vertx)
            .besuController(controller)
            .p2pEnabled(p2pEnabled)
            .natMethod(natMethod)
            .natManagerServiceName(unstableNatOptions.getNatManagerServiceName())
            .natMethodFallbackEnabled(unstableNatOptions.getNatMethodFallbackEnabled())
            .discovery(peerDiscoveryEnabled)
            .ethNetworkConfig(ethNetworkConfig)
            .permissioningConfiguration(permissioningConfiguration)
            .p2pAdvertisedHost(p2pAdvertisedHost)
            .p2pListenInterface(p2pListenInterface)
            .p2pListenPort(p2pListenPort)
            .networkingConfiguration(unstableNetworkingOptions.toDomainObject())
            .legacyForkId(unstableEthProtocolOptions.toDomainObject().isLegacyEth64ForkIdEnabled())
            .graphQLConfiguration(graphQLConfiguration)
            .jsonRpcConfiguration(jsonRpcConfiguration)
            .engineJsonRpcConfiguration(engineJsonRpcConfiguration)
            .webSocketConfiguration(webSocketConfiguration)
            .jsonRpcIpcConfiguration(jsonRpcIpcConfiguration)
            .inProcessRpcConfiguration(inProcessRpcConfiguration)
            .apiConfiguration(apiConfiguration)
            .pidPath(pidPath)
            .dataDir(dataDir())
            .bannedNodeIds(p2PDiscoveryConfig.bannedNodeIds())
            .metricsSystem((ObservableMetricsSystem) besuComponent.getMetricsSystem())
            .permissioningService(permissioningService)
            .metricsConfiguration(metricsConfiguration)
            .staticNodes(staticNodes)
            .identityString(identityString)
            .besuPluginContext(besuPluginContext)
            .autoLogBloomCaching(autoLogBloomCachingEnabled)
            .ethstatsOptions(ethstatsOptions)
            .storageProvider(keyValueStorageProvider(keyValueStorageName))
            .rpcEndpointService(rpcEndpointServiceImpl)
            .enodeDnsConfiguration(getEnodeDnsConfiguration())
            .allowedSubnets(p2PDiscoveryConfig.allowedSubnets())
            .poaDiscoveryRetryBootnodes(p2PDiscoveryConfig.poaDiscoveryRetryBootnodes())
            .build();

    addShutdownHook(runner);

    return runner;
  }

  /**
   * Builds Vertx instance from VertxOptions. Visible for testing.
   *
   * @param vertxOptions Instance of VertxOptions
   * @return Instance of Vertx.
   */
  @VisibleForTesting
  protected Vertx createVertx(final VertxOptions vertxOptions) {
    return Vertx.vertx(vertxOptions);
  }

  private VertxOptions createVertxOptions(final MetricsSystem metricsSystem) {
    return new VertxOptions()
        .setPreferNativeTransport(true)
        .setMetricsOptions(
            new MetricsOptions()
                .setEnabled(true)
                .setFactory(new VertxMetricsAdapterFactory(metricsSystem)));
  }

  private void addShutdownHook(final Runner runner) {
    Runtime.getRuntime()
        .addShutdownHook(
            new Thread(
                () -> {
                  try {
                    besuPluginContext.stopPlugins();
                    runner.close();
                    LogConfigurator.shutdown();
                  } catch (final Exception e) {
                    logger.error("Failed to stop Besu");
                  }
                },
                "BesuCommand-Shutdown-Hook"));
  }

  private EthNetworkConfig updateNetworkConfig(final NetworkName network) {
    final EthNetworkConfig.Builder builder =
        new EthNetworkConfig.Builder(EthNetworkConfig.getNetworkConfig(network));

    if (genesisFile != null) {
      if (commandLine.getParseResult().hasMatchedOption("network")) {
        throw new ParameterException(
            this.commandLine,
            "--network option and --genesis-file option can't be used at the same time.  Please "
                + "refer to CLI reference for more details about this constraint.");
      }

      if (networkId == null) {
        // If no chain id is found in the genesis, use mainnet network id
        try {
          builder.setNetworkId(
              genesisConfigOptionsSupplier
                  .get()
                  .getChainId()
                  .orElse(EthNetworkConfig.getNetworkConfig(MAINNET).networkId()));
        } catch (final DecodeException e) {
          throw new ParameterException(
              this.commandLine, String.format("Unable to parse genesis file %s.", genesisFile), e);
        } catch (final ArithmeticException e) {
          throw new ParameterException(
              this.commandLine,
              "No networkId specified and chainId in "
                  + "genesis file is too large to be used as a networkId");
        }
      }

      if (p2PDiscoveryOptions.bootNodes == null) {
        builder.setBootNodes(new ArrayList<>());
      }
      builder.setDnsDiscoveryUrl(null);
    }

    builder.setGenesisConfigFile(genesisConfigFileSupplier.get());

    if (networkId != null) {
      builder.setNetworkId(networkId);
    }
<<<<<<< HEAD
    // ChainId update is required for Ephemery network
    if (network.equals(EPHEMERY)) {
      String chainId = genesisConfigOverrides.get("chainId");
      builder.setNetworkId(new BigInteger(chainId));
    }
    if (p2PDiscoveryOptionGroup.discoveryDnsUrl != null) {
      builder.setDnsDiscoveryUrl(p2PDiscoveryOptionGroup.discoveryDnsUrl);
=======

    if (p2PDiscoveryOptions.discoveryDnsUrl != null) {
      builder.setDnsDiscoveryUrl(p2PDiscoveryOptions.discoveryDnsUrl);
>>>>>>> 49c6cbd1
    } else {
      final Optional<String> discoveryDnsUrlFromGenesis =
          genesisConfigOptionsSupplier.get().getDiscoveryOptions().getDiscoveryDnsUrl();
      discoveryDnsUrlFromGenesis.ifPresent(builder::setDnsDiscoveryUrl);
    }

    List<EnodeURL> listBootNodes = null;
    if (p2PDiscoveryOptions.bootNodes != null) {
      try {
        listBootNodes = buildEnodes(p2PDiscoveryOptions.bootNodes, getEnodeDnsConfiguration());
      } catch (final IllegalArgumentException e) {
        throw new ParameterException(commandLine, e.getMessage());
      }
    } else {
      final Optional<List<String>> bootNodesFromGenesis =
          genesisConfigOptionsSupplier.get().getDiscoveryOptions().getBootNodes();
      if (bootNodesFromGenesis.isPresent()) {
        listBootNodes = buildEnodes(bootNodesFromGenesis.get(), getEnodeDnsConfiguration());
      }
    }
    if (listBootNodes != null) {
      if (!p2PDiscoveryOptions.peerDiscoveryEnabled) {
        logger.warn("Discovery disabled: bootnodes will be ignored.");
      }
      DiscoveryConfiguration.assertValidBootnodes(listBootNodes);
      builder.setBootNodes(listBootNodes);
    }
    return builder.build();
  }

  private URL genesisConfigSource(final File genesisFile) {
    try {
      return genesisFile.toURI().toURL();
    } catch (final IOException e) {
      throw new ParameterException(
          this.commandLine, String.format("Unable to load genesis URL %s.", genesisFile), e);
    }
  }

  /**
   * Returns data directory used by Besu. Visible as it is accessed by other subcommands.
   *
   * @return Path representing data directory.
   */
  public Path dataDir() {
    return dataPath.toAbsolutePath();
  }

  private SecurityModule securityModule() {
    return securityModuleService
        .getByName(securityModuleName)
        .orElseThrow(() -> new RuntimeException("Security Module not found: " + securityModuleName))
        .get();
  }

  private File resolveNodePrivateKeyFile(final File nodePrivateKeyFile) {
    return Optional.ofNullable(nodePrivateKeyFile)
        .orElseGet(() -> KeyPairUtil.getDefaultKeyFile(dataDir()));
  }

  /**
   * Metrics System used by Besu
   *
   * @return Instance of MetricsSystem
   */
  public MetricsSystem getMetricsSystem() {
    return besuComponent.getMetricsSystem();
  }

  private Set<EnodeURL> loadStaticNodes() throws IOException {
    final Path staticNodesPath;
    if (staticNodesFile != null) {
      staticNodesPath = staticNodesFile.toAbsolutePath();
      if (!staticNodesPath.toFile().exists()) {
        throw new ParameterException(
            commandLine, String.format("Static nodes file %s does not exist", staticNodesPath));
      }
    } else {
      final String staticNodesFilename = "static-nodes.json";
      staticNodesPath = dataDir().resolve(staticNodesFilename);
    }
    logger.debug("Static Nodes file: {}", staticNodesPath);
    final Set<EnodeURL> staticNodes =
        StaticNodesParser.fromPath(staticNodesPath, getEnodeDnsConfiguration());
    logger.info("Connecting to {} static nodes.", staticNodes.size());
    logger.debug("Static Nodes = {}", staticNodes);
    return staticNodes;
  }

  private List<EnodeURL> buildEnodes(
      final List<String> bootNodes, final EnodeDnsConfiguration enodeDnsConfiguration) {
    return bootNodes.stream()
        .filter(bootNode -> !bootNode.isEmpty())
        .map(bootNode -> EnodeURLImpl.fromString(bootNode, enodeDnsConfiguration))
        .collect(Collectors.toList());
  }

  /**
   * Besu CLI Parameters exception handler used by VertX. Visible for testing.
   *
   * @return instance of BesuParameterExceptionHandler
   */
  public BesuParameterExceptionHandler parameterExceptionHandler() {
    return new BesuParameterExceptionHandler(this::getLogLevel);
  }

  /**
   * Returns BesuExecutionExceptionHandler. Visible as it is used in testing.
   *
   * @return instance of BesuExecutionExceptionHandler used by Vertx.
   */
  public BesuExecutionExceptionHandler executionExceptionHandler() {
    return new BesuExecutionExceptionHandler();
  }

  /**
   * Represents Enode DNS Configuration. Visible for testing.
   *
   * @return instance of EnodeDnsConfiguration
   */
  @VisibleForTesting
  public EnodeDnsConfiguration getEnodeDnsConfiguration() {
    if (enodeDnsConfiguration == null) {
      enodeDnsConfiguration = unstableDnsOptions.toDomainObject();
    }
    return enodeDnsConfiguration;
  }

  private void checkPortClash() {
    getEffectivePorts().stream()
        .filter(Objects::nonNull)
        .filter(port -> port > 0)
        .forEach(
            port -> {
              if (!allocatedPorts.add(port)) {
                throw new ParameterException(
                    commandLine,
                    "Port number '"
                        + port
                        + "' has been specified multiple times. Please review the supplied configuration.");
              }
            });
  }

  /**
   * Check if required ports are available
   *
   * @throws InvalidConfigurationException if ports are not available.
   */
  protected void checkIfRequiredPortsAreAvailable() {
    final List<Integer> unavailablePorts = new ArrayList<>();
    getEffectivePorts().stream()
        .filter(Objects::nonNull)
        .filter(port -> port > 0)
        .forEach(
            port -> {
              if (port.equals(p2PDiscoveryConfig.p2pPort())
                  && (NetworkUtility.isPortUnavailableForTcp(port)
                      || NetworkUtility.isPortUnavailableForUdp(port))) {
                unavailablePorts.add(port);
              }
              if (!port.equals(p2PDiscoveryConfig.p2pPort())
                  && NetworkUtility.isPortUnavailableForTcp(port)) {
                unavailablePorts.add(port);
              }
            });
    if (!unavailablePorts.isEmpty()) {
      throw new InvalidConfigurationException(
          "Port(s) '"
              + unavailablePorts
              + "' already in use. Check for other processes using the port(s).");
    }
  }

  /**
   * * Gets the list of effective ports (ports that are enabled).
   *
   * @return The list of effective ports
   */
  private List<Integer> getEffectivePorts() {
    final List<Integer> effectivePorts = new ArrayList<>();
    addPortIfEnabled(effectivePorts, p2PDiscoveryOptions.p2pPort, p2PDiscoveryOptions.p2pEnabled);
    addPortIfEnabled(
        effectivePorts, graphQlOptions.getGraphQLHttpPort(), graphQlOptions.isGraphQLHttpEnabled());
    addPortIfEnabled(
        effectivePorts, jsonRpcHttpOptions.getRpcHttpPort(), jsonRpcHttpOptions.isRpcHttpEnabled());
    addPortIfEnabled(
        effectivePorts, rpcWebsocketOptions.getRpcWsPort(), rpcWebsocketOptions.isRpcWsEnabled());
    addPortIfEnabled(effectivePorts, engineRPCConfig.engineRpcPort(), isEngineApiEnabled());
    addPortIfEnabled(
        effectivePorts,
        metricsOptionGroup.getMetricsPort(),
        metricsOptionGroup.getMetricsEnabled());
    addPortIfEnabled(
        effectivePorts,
        miningParametersSupplier.get().getStratumPort(),
        miningParametersSupplier.get().isStratumMiningEnabled());
    return effectivePorts;
  }

  /**
   * Adds port to the specified list only if enabled.
   *
   * @param ports The list of ports
   * @param port The port value
   * @param enabled true if enabled, false otherwise
   */
  private void addPortIfEnabled(
      final List<Integer> ports, final Integer port, final boolean enabled) {
    if (enabled) {
      ports.add(port);
    }
  }

  @VisibleForTesting
  String getLogLevel() {
    return loggingLevelOption.getLogLevel();
  }

  /**
   * Returns the flag indicating that version compatibility checks will be made.
   *
   * @return true if compatibility checks should be made, otherwise false
   */
  @VisibleForTesting
  public Boolean getVersionCompatibilityProtection() {
    return versionCompatibilityProtection;
  }

  private void instantiateSignatureAlgorithmFactory() {
    if (SignatureAlgorithmFactory.isInstanceSet()) {
      return;
    }

    final Optional<String> ecCurve = getEcCurveFromGenesisFile();

    if (ecCurve.isEmpty()) {
      SignatureAlgorithmFactory.setDefaultInstance();
      return;
    }

    try {
      SignatureAlgorithmFactory.setInstance(SignatureAlgorithmType.create(ecCurve.get()));
    } catch (final IllegalArgumentException e) {
      throw new CommandLine.InitializationException(
          "Invalid genesis file configuration for ecCurve. " + e.getMessage());
    }
  }

  private Optional<String> getEcCurveFromGenesisFile() {
    if (genesisFile == null) {
      return Optional.empty();
    }
    return genesisConfigOptionsSupplier.get().getEcCurve();
  }

  /**
   * Return the genesis config options
   *
   * @return the genesis config options
   */
  protected GenesisConfigOptions getGenesisConfigOptions() {
    return genesisConfigOptionsSupplier.get();
  }

  private void setMergeConfigOptions() {
    MergeConfigOptions.setMergeEnabled(
        genesisConfigOptionsSupplier.get().getTerminalTotalDifficulty().isPresent());
  }

  /** Set ignorable segments in RocksDB Storage Provider plugin. */
  public void setIgnorableStorageSegments() {
    if (!unstableChainPruningOptions.getChainDataPruningEnabled()) {
      rocksDBPlugin.addIgnorableSegmentIdentifier(KeyValueSegmentIdentifier.CHAIN_PRUNER_STATE);
    }
  }

  private void validatePostMergeCheckpointBlockRequirements() {
    final SynchronizerConfiguration synchronizerConfiguration =
        unstableSynchronizerOptions.toDomainObject().build();
    final Optional<UInt256> terminalTotalDifficulty =
        genesisConfigOptionsSupplier.get().getTerminalTotalDifficulty();
    final CheckpointConfigOptions checkpointConfigOptions =
        genesisConfigOptionsSupplier.get().getCheckpointOptions();
    if (synchronizerConfiguration.isCheckpointPostMergeEnabled()) {
      if (!checkpointConfigOptions.isValid()) {
        throw new InvalidConfigurationException(
            "PoS checkpoint sync requires a checkpoint block configured in the genesis file");
      }
      terminalTotalDifficulty.ifPresentOrElse(
          ttd -> {
            if (UInt256.fromHexString(checkpointConfigOptions.getTotalDifficulty().get())
                    .equals(UInt256.ZERO)
                && ttd.equals(UInt256.ZERO)) {
              throw new InvalidConfigurationException(
                  "PoS checkpoint sync can't be used with TTD = 0 and checkpoint totalDifficulty = 0");
            }
            if (UInt256.fromHexString(checkpointConfigOptions.getTotalDifficulty().get())
                .lessThan(ttd)) {
              throw new InvalidConfigurationException(
                  "PoS checkpoint sync requires a block with total difficulty greater or equal than the TTD");
            }
          },
          () -> {
            throw new InvalidConfigurationException(
                "PoS checkpoint sync requires TTD in the genesis file");
          });
    }
  }

  private boolean isMergeEnabled() {
    return MergeConfigOptions.isMergeEnabled();
  }

  private boolean isEngineApiEnabled() {
    return engineRPCConfig.overrideEngineRpcEnabled() || isMergeEnabled();
  }

  private SyncMode getDefaultSyncModeIfNotSet() {
    return Optional.ofNullable(syncMode)
        .orElse(
            genesisFile == null
                    && !privacyOptionGroup.isPrivacyEnabled
                    && Optional.ofNullable(network).map(NetworkName::canSnapSync).orElse(false)
                ? SyncMode.SNAP
                : SyncMode.FULL);
  }

  private Boolean getDefaultVersionCompatibilityProtectionIfNotSet() {
    // Version compatibility protection is enabled by default for non-named networks
    return Optional.ofNullable(versionCompatibilityProtection)
        // if we have a specific genesis file or custom network id, we are not using a named network
        .orElse(genesisFile != null || networkId != null);
  }

  private String generateConfigurationOverview() {
    final ConfigurationOverviewBuilder builder = new ConfigurationOverviewBuilder(logger);

    if (environment != null) {
      builder.setEnvironment(environment);
    }

    if (network != null) {
      builder.setNetwork(network.normalize());
    }

    if (profile != null) {
      builder.setProfile(profile);
    }

    builder.setHasCustomGenesis(genesisFile != null);
    if (genesisFile != null) {
      builder.setCustomGenesis(genesisFile.getAbsolutePath());
    }
    builder.setNetworkId(ethNetworkConfig.networkId());

    builder
        .setDataStorage(dataStorageOptions.normalizeDataStorageFormat())
        .setSyncMode(syncMode.normalize());

    if (jsonRpcConfiguration != null && jsonRpcConfiguration.isEnabled()) {
      builder
          .setRpcPort(jsonRpcConfiguration.getPort())
          .setRpcHttpApis(jsonRpcConfiguration.getRpcApis());
    }

    if (engineJsonRpcConfiguration != null && engineJsonRpcConfiguration.isEnabled()) {
      builder
          .setEnginePort(engineJsonRpcConfiguration.getPort())
          .setEngineApis(engineJsonRpcConfiguration.getRpcApis());
      if (engineJsonRpcConfiguration.isAuthenticationEnabled()) {
        if (engineJsonRpcConfiguration.getAuthenticationPublicKeyFile() != null) {
          builder.setEngineJwtFile(
              engineJsonRpcConfiguration.getAuthenticationPublicKeyFile().getAbsolutePath());
        } else {
          // default ephemeral jwt created later
          builder.setEngineJwtFile(dataDir().toAbsolutePath() + "/" + EPHEMERAL_JWT_FILE);
        }
      }
    }

    if (rocksDBPlugin.isHighSpecEnabled()) {
      builder.setHighSpecEnabled();
    }

    if (DataStorageFormat.BONSAI.equals(getDataStorageConfiguration().getDataStorageFormat())
        && getDataStorageConfiguration().getBonsaiLimitTrieLogsEnabled()) {
      builder.setLimitTrieLogsEnabled();
      builder.setTrieLogRetentionLimit(getDataStorageConfiguration().getBonsaiMaxLayersToLoad());
      builder.setTrieLogsPruningWindowSize(
          getDataStorageConfiguration().getBonsaiTrieLogPruningWindowSize());
    }

    builder.setSnapServerEnabled(this.unstableSynchronizerOptions.isSnapsyncServerEnabled());
    builder.setSnapSyncBftEnabled(this.unstableSynchronizerOptions.isSnapSyncBftEnabled());

    builder.setTxPoolImplementation(buildTransactionPoolConfiguration().getTxPoolImplementation());
    builder.setWorldStateUpdateMode(unstableEvmOptions.toDomainObject().worldUpdaterMode());

    builder.setPluginContext(this.besuPluginContext);

    return builder.build();
  }

  /**
   * Returns the plugin context.
   *
   * @return the plugin context.
   */
  public BesuPluginContextImpl getBesuPluginContext() {
    return besuPluginContext;
  }
}<|MERGE_RESOLUTION|>--- conflicted
+++ resolved
@@ -2349,7 +2349,6 @@
     if (networkId != null) {
       builder.setNetworkId(networkId);
     }
-<<<<<<< HEAD
     // ChainId update is required for Ephemery network
     if (network.equals(EPHEMERY)) {
       String chainId = genesisConfigOverrides.get("chainId");
@@ -2357,11 +2356,6 @@
     }
     if (p2PDiscoveryOptionGroup.discoveryDnsUrl != null) {
       builder.setDnsDiscoveryUrl(p2PDiscoveryOptionGroup.discoveryDnsUrl);
-=======
-
-    if (p2PDiscoveryOptions.discoveryDnsUrl != null) {
-      builder.setDnsDiscoveryUrl(p2PDiscoveryOptions.discoveryDnsUrl);
->>>>>>> 49c6cbd1
     } else {
       final Optional<String> discoveryDnsUrlFromGenesis =
           genesisConfigOptionsSupplier.get().getDiscoveryOptions().getDiscoveryDnsUrl();
